/*
 * Copyright (c) 2007-2013 Concurrent, Inc. All Rights Reserved.
 *
 * Project and contact information: http://www.cascading.org/
 *
 * This file is part of the Cascading project.
 *
 * Licensed under the Apache License, Version 2.0 (the "License");
 * you may not use this file except in compliance with the License.
 * You may obtain a copy of the License at
 *
 *     http://www.apache.org/licenses/LICENSE-2.0
 *
 * Unless required by applicable law or agreed to in writing, software
 * distributed under the License is distributed on an "AS IS" BASIS,
 * WITHOUT WARRANTIES OR CONDITIONS OF ANY KIND, either express or implied.
 * See the License for the specific language governing permissions and
 * limitations under the License.
 */

package cascading;

import java.io.Serializable;
import java.util.Comparator;
import java.util.HashMap;
import java.util.HashSet;
import java.util.List;
import java.util.Map;
import java.util.Set;

import cascading.flow.Flow;
import cascading.operation.Function;
import cascading.operation.Identity;
import cascading.operation.aggregator.First;
import cascading.operation.expression.ExpressionFunction;
import cascading.operation.regex.RegexFilter;
import cascading.operation.regex.RegexSplitter;
import cascading.pipe.CoGroup;
import cascading.pipe.Each;
import cascading.pipe.Every;
import cascading.pipe.GroupBy;
import cascading.pipe.HashJoin;
import cascading.pipe.Pipe;
import cascading.pipe.joiner.InnerJoin;
import cascading.pipe.joiner.Joiner;
import cascading.pipe.joiner.LeftJoin;
import cascading.pipe.joiner.MixedJoin;
import cascading.pipe.joiner.OuterJoin;
import cascading.pipe.joiner.RightJoin;
import cascading.tap.SinkMode;
import cascading.tap.Tap;
import cascading.tuple.Fields;
import cascading.tuple.Hasher;
import cascading.tuple.Tuple;
import org.junit.Test;

import static data.InputData.*;


public class JoinFieldedPipesPlatformTest extends PlatformTestCase
  {
  public JoinFieldedPipesPlatformTest()
    {
    super( true, 4, 1 ); // leave cluster testing enabled
    }

  @Test
  public void testCross() throws Exception
    {
    getPlatform().copyFromLocal( inputFileLhs );
    getPlatform().copyFromLocal( inputFileRhs );

    Map sources = new HashMap();

    sources.put( "lhs", getPlatform().getTextFile( inputFileLhs ) );
    sources.put( "rhs", getPlatform().getTextFile( inputFileRhs ) );

    Tap sink = getPlatform().getTextFile( new Fields( "line" ), getOutputPath( "cross" ), SinkMode.REPLACE );

    Pipe pipeLower = new Each( "lhs", new Fields( "line" ), new RegexSplitter( new Fields( "numLHS", "charLHS" ), " " ) );
    Pipe pipeUpper = new Each( "rhs", new Fields( "line" ), new RegexSplitter( new Fields( "numRHS", "charRHS" ), " " ) );

    Pipe cross = new HashJoin( pipeLower, new Fields( "numLHS" ), pipeUpper, new Fields( "numRHS" ), new InnerJoin() );

    Flow flow = getPlatform().getFlowConnector().connect( sources, sink, cross );

    flow.complete();

    validateLength( flow, 37, null );

    List<Tuple> values = getSinkAsList( flow );

    assertTrue( values.contains( new Tuple( "1\ta\t1\tA" ) ) );
    assertTrue( values.contains( new Tuple( "1\ta\t1\tB" ) ) );
    }

  @Test
  public void testJoin() throws Exception
    {
    getPlatform().copyFromLocal( inputFileLower );
    getPlatform().copyFromLocal( inputFileUpper );

    Tap sourceLower = getPlatform().getTextFile( new Fields( "offset", "line" ), inputFileLower );
    Tap sourceUpper = getPlatform().getTextFile( new Fields( "offset", "line" ), inputFileUpper );

    Map sources = new HashMap();

    sources.put( "lower", sourceLower );
    sources.put( "upper", sourceUpper );

    Tap sink = getPlatform().getTextFile( new Fields( "line" ), getOutputPath( "join" ), SinkMode.REPLACE );

    Function splitter = new RegexSplitter( new Fields( "num", "char" ), " " );

    Pipe pipeLower = new Each( new Pipe( "lower" ), new Fields( "line" ), splitter );
    Pipe pipeUpper = new Each( new Pipe( "upper" ), new Fields( "line" ), splitter );

    Pipe splice = new HashJoin( pipeLower, new Fields( "num" ), pipeUpper, new Fields( "num" ), Fields.size( 4 ) );

    Map<Object, Object> properties = getProperties();

    Flow flow = getPlatform().getFlowConnector( properties ).connect( sources, sink, splice );

    flow.complete();

    validateLength( flow, 5 );

    List<Tuple> values = getSinkAsList( flow );

    assertTrue( values.contains( new Tuple( "1\ta\t1\tA" ) ) );
    assertTrue( values.contains( new Tuple( "2\tb\t2\tB" ) ) );
    }

  @Test
  public void testJoinSamePipeName() throws Exception
    {
    getPlatform().copyFromLocal( inputFileLower );
    getPlatform().copyFromLocal( inputFileUpper );

    Tap sourceLower = getPlatform().getTextFile( new Fields( "offset", "line" ), inputFileLower );
    Tap sourceUpper = getPlatform().getTextFile( new Fields( "offset", "line" ), inputFileUpper );

    Map sources = new HashMap();

    sources.put( "lower", sourceLower );
    sources.put( "upper", sourceUpper );

    Tap sink = getPlatform().getTextFile( new Fields( "line" ), getOutputPath( "renamedpipes" ), SinkMode.REPLACE );

    Function splitter = new RegexSplitter( new Fields( "num", "char" ), " " );

    Pipe pipeLower = new Pipe( "lower" );
    Pipe pipeUpper = new Pipe( "upper" );

    // these pipes will hide the source name, and could cause one to be lost
    pipeLower = new Pipe( "same", pipeLower );
    pipeUpper = new Pipe( "same", pipeUpper );

    pipeLower = new Each( pipeLower, new Fields( "line" ), splitter );
    pipeUpper = new Each( pipeUpper, new Fields( "line" ), splitter );

//    pipeLower = new Each( pipeLower, new Fields( "num", "char" ), new Identity( new Fields( "num", "char" ) ) );
//    pipeUpper = new Each( pipeUpper, new Fields( "num", "char" ), new Identity( new Fields( "num", "char" ) ) );

    pipeLower = new Pipe( "left", pipeLower );
    pipeUpper = new Pipe( "right", pipeUpper );

//    pipeLower = new Each( pipeLower, new Debug( true ) );
//    pipeUpper = new Each( pipeUpper, new Debug( true ) );

    Pipe splice = new HashJoin( pipeLower, new Fields( "num" ), pipeUpper, new Fields( "num" ), Fields.size( 4 ) );

//    splice = new Each( splice, new Debug( true ) );
    splice = new Pipe( "splice", splice );
    splice = new Pipe( "tail", splice );

    Flow flow = getPlatform().getFlowConnector().connect( sources, sink, splice );

    flow.complete();

    validateLength( flow, 5 );

    List<Tuple> values = getSinkAsList( flow );

    assertTrue( values.contains( new Tuple( "1\ta\t1\tA" ) ) );
    assertTrue( values.contains( new Tuple( "2\tb\t2\tB" ) ) );
    }

  @Test
  public void testJoinWithUnknowns() throws Exception
    {
    getPlatform().copyFromLocal( inputFileLower );
    getPlatform().copyFromLocal( inputFileUpper );

    Tap sourceLower = getPlatform().getTextFile( new Fields( "offset", "line" ), inputFileLower );
    Tap sourceUpper = getPlatform().getTextFile( new Fields( "offset", "line" ), inputFileUpper );

    Map sources = new HashMap();

    sources.put( "lower", sourceLower );
    sources.put( "upper", sourceUpper );

    Tap sink = getPlatform().getTextFile( new Fields( "line" ), getOutputPath( "unknown" ), SinkMode.REPLACE );

    Function splitter = new RegexSplitter( Fields.UNKNOWN, " " );

    Pipe pipeLower = new Each( new Pipe( "lower" ), new Fields( "line" ), splitter );
    Pipe pipeUpper = new Each( new Pipe( "upper" ), new Fields( "line" ), splitter );

    Pipe splice = new HashJoin( pipeLower, new Fields( 0 ), pipeUpper, new Fields( 0 ), Fields.size( 4 ) );

    Flow flow = getPlatform().getFlowConnector().connect( sources, sink, splice );

    flow.complete();

    validateLength( flow, 5 );

    List<Tuple> values = getSinkAsList( flow );

    assertTrue( values.contains( new Tuple( "1\ta\t1\tA" ) ) );
    assertTrue( values.contains( new Tuple( "2\tb\t2\tB" ) ) );
    }

  /**
   * this test intentionally filters out all values so the intermediate tap is empty. this tap is cogrouped with
   * a new stream using an outerjoin.
   *
   * @throws Exception
   */
  @Test
  public void testJoinFilteredBranch() throws Exception
    {
    getPlatform().copyFromLocal( inputFileLower );
    getPlatform().copyFromLocal( inputFileUpper );

    Tap sourceLower = getPlatform().getTextFile( new Fields( "offset", "line" ), inputFileLower );
    Tap sourceUpper = getPlatform().getTextFile( new Fields( "offset", "line" ), inputFileUpper );

    Map sources = new HashMap();

    sources.put( "lower", sourceLower );
    sources.put( "upper", sourceUpper );

    Tap sink = getPlatform().getTextFile( new Fields( "line" ), getOutputPath( "joinfilteredbranch" ), SinkMode.REPLACE );

    Function splitter = new RegexSplitter( new Fields( "num", "char" ), " " );

    Pipe pipeLower = new Each( new Pipe( "lower" ), new Fields( "line" ), splitter );
    Pipe pipeUpper = new Each( new Pipe( "upper" ), new Fields( "line" ), splitter );
    pipeUpper = new Each( pipeUpper, new Fields( "num" ), new RegexFilter( "^fobar" ) ); // intentionally filtering all
    pipeUpper = new GroupBy( pipeUpper, new Fields( "num" ) );

    Pipe splice = new HashJoin( pipeLower, new Fields( "num" ), pipeUpper, new Fields( "num" ), Fields.size( 4 ), new OuterJoin() );

    Flow flow = getPlatform().getFlowConnector().connect( sources, sink, splice );

    flow.complete();

    validateLength( flow, 5 );

    List<Tuple> values = getSinkAsList( flow );

    assertTrue( values.contains( new Tuple( "1\ta\tnull\tnull" ) ) );
    assertTrue( values.contains( new Tuple( "2\tb\tnull\tnull" ) ) );
    }

  @Test
  public void testJoinSelf() throws Exception
    {
    getPlatform().copyFromLocal( inputFileLower );

    Tap sourceLower = getPlatform().getTextFile( new Fields( "offset", "line" ), inputFileLower );
    Tap sourceUpper = getPlatform().getTextFile( new Fields( "offset", "line" ), inputFileLower );

    Map sources = new HashMap();

    sources.put( "lower", sourceLower );
    sources.put( "upper", sourceUpper );

    Tap sink = getPlatform().getTextFile( new Fields( "line" ), getOutputPath( "joinself" ), SinkMode.REPLACE );

    Function splitter = new RegexSplitter( new Fields( "num", "char" ), " " );

    Pipe pipeLower = new Each( new Pipe( "lower" ), new Fields( "line" ), splitter );
    Pipe pipeUpper = new Each( new Pipe( "upper" ), new Fields( "line" ), splitter );

    Pipe splice = new HashJoin( pipeLower, new Fields( "num" ), pipeUpper, new Fields( "num" ), Fields.size( 4 ) );

    Flow flow = getPlatform().getFlowConnector().connect( sources, sink, splice );

    flow.complete();

    validateLength( flow, 5 );

    List<Tuple> values = getSinkAsList( flow );

    assertTrue( values.contains( new Tuple( "1\ta\t1\ta" ) ) );
    assertTrue( values.contains( new Tuple( "2\tb\t2\tb" ) ) );
    }

  /**
   * Method testCoGroupAfterEvery tests that a tmp tap is inserted after the Every in the cogroup join
   *
   * @throws Exception when
   */
  @Test
  public void testJoinAfterEvery() throws Exception
    {
    getPlatform().copyFromLocal( inputFileLower );
    getPlatform().copyFromLocal( inputFileUpper );

    Tap sourceLower = getPlatform().getTextFile( new Fields( "offset", "line" ), inputFileLower );
    Tap sourceUpper = getPlatform().getTextFile( new Fields( "offset", "line" ), inputFileUpper );

    Map sources = new HashMap();

    sources.put( "lower", sourceLower );
    sources.put( "upper", sourceUpper );

    Tap sink = getPlatform().getTextFile( new Fields( "line" ), getOutputPath( "afterevery" ), SinkMode.REPLACE );

    Function splitter = new RegexSplitter( new Fields( "num", "char" ), " " );

    Pipe pipeLower = new Each( new Pipe( "lower" ), new Fields( "line" ), splitter );
    pipeLower = new GroupBy( pipeLower, new Fields( "num" ) );
    pipeLower = new Every( pipeLower, new Fields( "char" ), new First(), Fields.ALL );

    Pipe pipeUpper = new Each( new Pipe( "upper" ), new Fields( "line" ), splitter );
    pipeUpper = new GroupBy( pipeUpper, new Fields( "num" ) );
    pipeUpper = new Every( pipeUpper, new Fields( "char" ), new First(), Fields.ALL );

    Pipe splice = new HashJoin( pipeLower, new Fields( "num" ), pipeUpper, new Fields( "num" ), Fields.size( 4 ) );

    Flow flow = getPlatform().getFlowConnector().connect( sources, sink, splice );

    flow.complete();

    validateLength( flow, 5, null );

    List<Tuple> values = getSinkAsList( flow );

    assertTrue( values.contains( new Tuple( "1\ta\t1\tA" ) ) );
    assertTrue( values.contains( new Tuple( "2\tb\t2\tB" ) ) );
    }

  @Test
  public void testJoinInnerSingleField() throws Exception
    {
    getPlatform().copyFromLocal( inputFileLowerOffset );
    getPlatform().copyFromLocal( inputFileUpper );

    Tap sourceLower = getPlatform().getTextFile( new Fields( "offset", "line" ), inputFileLowerOffset );
    Tap sourceUpper = getPlatform().getTextFile( new Fields( "offset", "line" ), inputFileUpper );

    Map sources = new HashMap();

    sources.put( "lower", sourceLower );
    sources.put( "upper", sourceUpper );

    Tap sink = getPlatform().getTextFile( new Fields( "line" ), getOutputPath( "joininnersingle" ), SinkMode.REPLACE );

    Pipe pipeLower = new Each( new Pipe( "lower" ), new Fields( "line" ), new RegexSplitter( new Fields( "num1", "char" ), " " ), new Fields( "num1" ) );
    Pipe pipeUpper = new Each( new Pipe( "upper" ), new Fields( "line" ), new RegexSplitter( new Fields( "num2", "char" ), " " ), new Fields( "num2" ) );

    Pipe join = new HashJoin( pipeLower, new Fields( "num1" ), pipeUpper, new Fields( "num2" ) );

    Flow flow = getPlatform().getFlowConnector().connect( sources, sink, join );

    flow.complete();

    validateLength( flow, 3, null );

    Set<Tuple> results = new HashSet<Tuple>();

    results.add( new Tuple( "1\t1" ) );
    results.add( new Tuple( "5\t5" ) );

    List<Tuple> actual = getSinkAsList( flow );

    results.removeAll( actual );

    assertEquals( 0, results.size() );
    }

  /**
   * 1 a1
   * 1 a2
   * 1 a3
   * 2 b1
   * 3 c1
   * 4 d1
   * 4 d2
   * 4 d3
   * 5 e1
   * 5 e2
   * 5 e3
   * 7 g1
   * 7 g2
   * 7 g3
   * 7 g4
   * 7 g5
   * <p/>
   * 1 A1
   * 1 A2
   * 1 A3
   * 2 B1
   * 2 B2
   * 2 B3
   * 4 D1
   * 6 F1
   * 6 F2
   * <p/>
   * 1	a1	1	A1
   * 1	a1	1	A2
   * 1	a1	1	A3
   * 1	a2	1	A1
   * 1	a2	1	A2
   * 1	a2	1	A3
   * 1	a3	1	A1
   * 1	a3	1	A2
   * 1	a3	1	A3
   * 2	b1	2	B1
   * 2	b1	2	B2
   * 2	b1	2	B3
   * 4	d1	4	D1
   * 4	d2	4	D1
   * 4	d3	4	D1
   *
   * @throws Exception
   */
  @Test
  public void testJoinInner() throws Exception
    {
    HashSet<Tuple> results = new HashSet<Tuple>();

    results.add( new Tuple( "1\ta1\t1\tA1" ) );
    results.add( new Tuple( "1\ta1\t1\tA2" ) );
    results.add( new Tuple( "1\ta1\t1\tA3" ) );
    results.add( new Tuple( "1\ta2\t1\tA1" ) );
    results.add( new Tuple( "1\ta2\t1\tA2" ) );
    results.add( new Tuple( "1\ta2\t1\tA3" ) );
    results.add( new Tuple( "1\ta3\t1\tA1" ) );
    results.add( new Tuple( "1\ta3\t1\tA2" ) );
    results.add( new Tuple( "1\ta3\t1\tA3" ) );
    results.add( new Tuple( "2\tb1\t2\tB1" ) );
    results.add( new Tuple( "2\tb1\t2\tB2" ) );
    results.add( new Tuple( "2\tb1\t2\tB3" ) );
    results.add( new Tuple( "4\td1\t4\tD1" ) );
    results.add( new Tuple( "4\td2\t4\tD1" ) );
    results.add( new Tuple( "4\td3\t4\tD1" ) );

    handleJoins( "joininner", new InnerJoin(), results );
    }

  /**
   * 1 a1
   * 1 a2
   * 1 a3
   * 2 b1
   * 3 c1
   * 4 d1
   * 4 d2
   * 4 d3
   * 5 e1
   * 5 e2
   * 5 e3
   * 7 g1
   * 7 g2
   * 7 g3
   * 7 g4
   * 7 g5
   * <p/>
   * 1 A1
   * 1 A2
   * 1 A3
   * 2 B1
   * 2 B2
   * 2 B3
   * 4 D1
   * 6 F1
   * 6 F2
   * <p/>
   * 1	a1	1	A1
   * 1	a1	1	A2
   * 1	a1	1	A3
   * 1	a2	1	A1
   * 1	a2	1	A2
   * 1	a2	1	A3
   * 1	a3	1	A1
   * 1	a3	1	A2
   * 1	a3	1	A3
   * 2	b1	2	B1
   * 2	b1	2	B2
   * 2	b1	2	B3
   * 3	c1	null	null
   * 4	d1	4	D1
   * 4	d2	4	D1
   * 4	d3	4	D1
   * 5	e1	null	null
   * 5	e2	null	null
   * 5	e3	null	null
   * null	null	6	F1
   * null	null	6	F2
   * 7	g1	null	null
   * 7	g2	null	null
   * 7	g3	null	null
   * 7	g4	null	null
   * 7	g5	null	null
   *
   * @throws Exception
   */
  @Test
  public void testJoinOuter() throws Exception
    {
    // skip if hadoop cluster mode, outer joins don't behave the same
    if( getPlatform().isMapReduce() && getPlatform().isUseCluster() )
      return;

    Set<Tuple> results = new HashSet<Tuple>();

    results.add( new Tuple( "1\ta1\t1\tA1" ) );
    results.add( new Tuple( "1\ta1\t1\tA2" ) );
    results.add( new Tuple( "1\ta1\t1\tA3" ) );
    results.add( new Tuple( "1\ta2\t1\tA1" ) );
    results.add( new Tuple( "1\ta2\t1\tA2" ) );
    results.add( new Tuple( "1\ta2\t1\tA3" ) );
    results.add( new Tuple( "1\ta3\t1\tA1" ) );
    results.add( new Tuple( "1\ta3\t1\tA2" ) );
    results.add( new Tuple( "1\ta3\t1\tA3" ) );
    results.add( new Tuple( "2\tb1\t2\tB1" ) );
    results.add( new Tuple( "2\tb1\t2\tB2" ) );
    results.add( new Tuple( "2\tb1\t2\tB3" ) );
    results.add( new Tuple( "3\tc1\tnull\tnull" ) );
    results.add( new Tuple( "4\td1\t4\tD1" ) );
    results.add( new Tuple( "4\td2\t4\tD1" ) );
    results.add( new Tuple( "4\td3\t4\tD1" ) );
    results.add( new Tuple( "5\te1\tnull\tnull" ) );
    results.add( new Tuple( "5\te2\tnull\tnull" ) );
    results.add( new Tuple( "5\te3\tnull\tnull" ) );
    results.add( new Tuple( "null\tnull\t6\tF1" ) );
    results.add( new Tuple( "null\tnull\t6\tF2" ) );
    results.add( new Tuple( "7\tg1\tnull\tnull" ) );
    results.add( new Tuple( "7\tg2\tnull\tnull" ) );
    results.add( new Tuple( "7\tg3\tnull\tnull" ) );
    results.add( new Tuple( "7\tg4\tnull\tnull" ) );
    results.add( new Tuple( "7\tg5\tnull\tnull" ) );

    handleJoins( "joinouter", new OuterJoin(), results );
    }

  /**
   * 1 a1
   * 1 a2
   * 1 a3
   * 2 b1
   * 3 c1
   * 4 d1
   * 4 d2
   * 4 d3
   * 5 e1
   * 5 e2
   * 5 e3
   * 7 g1
   * 7 g2
   * 7 g3
   * 7 g4
   * 7 g5
   * <p/>
   * 1 A1
   * 1 A2
   * 1 A3
   * 2 B1
   * 2 B2
   * 2 B3
   * 4 D1
   * 6 F1
   * 6 F2
   * <p/>
   * 1	a1	1	A1
   * 1	a1	1	A2
   * 1	a1	1	A3
   * 1	a2	1	A1
   * 1	a2	1	A2
   * 1	a2	1	A3
   * 1	a3	1	A1
   * 1	a3	1	A2
   * 1	a3	1	A3
   * 2	b1	2	B1
   * 2	b1	2	B2
   * 2	b1	2	B3
   * 3	c1	null	null
   * 4	d1	4	D1
   * 4	d2	4	D1
   * 4	d3	4	D1
   * 5	e1	null	null
   * 5	e2	null	null
   * 5	e3	null	null
   * 7	g1	null	null
   * 7	g2	null	null
   * 7	g3	null	null
   * 7	g4	null	null
   * 7	g5	null	null
   *
   * @throws Exception
   */
  @Test
  public void testJoinInnerOuter() throws Exception
    {
    Set<Tuple> results = new HashSet<Tuple>();

    results.add( new Tuple( "1\ta1\t1\tA1" ) );
    results.add( new Tuple( "1\ta1\t1\tA2" ) );
    results.add( new Tuple( "1\ta1\t1\tA3" ) );
    results.add( new Tuple( "1\ta2\t1\tA1" ) );
    results.add( new Tuple( "1\ta2\t1\tA2" ) );
    results.add( new Tuple( "1\ta2\t1\tA3" ) );
    results.add( new Tuple( "1\ta3\t1\tA1" ) );
    results.add( new Tuple( "1\ta3\t1\tA2" ) );
    results.add( new Tuple( "1\ta3\t1\tA3" ) );
    results.add( new Tuple( "2\tb1\t2\tB1" ) );
    results.add( new Tuple( "2\tb1\t2\tB2" ) );
    results.add( new Tuple( "2\tb1\t2\tB3" ) );
    results.add( new Tuple( "3\tc1\tnull\tnull" ) );
    results.add( new Tuple( "4\td1\t4\tD1" ) );
    results.add( new Tuple( "4\td2\t4\tD1" ) );
    results.add( new Tuple( "4\td3\t4\tD1" ) );
    results.add( new Tuple( "5\te1\tnull\tnull" ) );
    results.add( new Tuple( "5\te2\tnull\tnull" ) );
    results.add( new Tuple( "5\te3\tnull\tnull" ) );
    results.add( new Tuple( "7\tg1\tnull\tnull" ) );
    results.add( new Tuple( "7\tg2\tnull\tnull" ) );
    results.add( new Tuple( "7\tg3\tnull\tnull" ) );
    results.add( new Tuple( "7\tg4\tnull\tnull" ) );
    results.add( new Tuple( "7\tg5\tnull\tnull" ) );

    handleJoins( "joininnerouter", new LeftJoin(), results );
    }

  /**
   * 1 a1
   * 1 a2
   * 1 a3
   * 2 b1
   * 3 c1
   * 4 d1
   * 4 d2
   * 4 d3
   * 5 e1
   * 5 e2
   * 5 e3
   * 7 g1
   * 7 g2
   * 7 g3
   * 7 g4
   * 7 g5
   * <p/>
   * 1 A1
   * 1 A2
   * 1 A3
   * 2 B1
   * 2 B2
   * 2 B3
   * 4 D1
   * 6 F1
   * 6 F2
   * <p/>
   * 1	a1	1	A1
   * 1	a1	1	A2
   * 1	a1	1	A3
   * 1	a2	1	A1
   * 1	a2	1	A2
   * 1	a2	1	A3
   * 1	a3	1	A1
   * 1	a3	1	A2
   * 1	a3	1	A3
   * 2	b1	2	B1
   * 2	b1	2	B2
   * 2	b1	2	B3
   * 4	d1	4	D1
   * 4	d2	4	D1
   * 4	d3	4	D1
   * null	null	6	F1
   * null	null	6	F2
   *
   * @throws Exception
   */
  @Test
  public void testJoinOuterInner() throws Exception
    {
    // skip if hadoop cluster mode, outer joins don't behave the same
    if( getPlatform().isMapReduce() && getPlatform().isUseCluster() )
      return;

    Set<Tuple> results = new HashSet<Tuple>();

    results.add( new Tuple( "1\ta1\t1\tA1" ) );
    results.add( new Tuple( "1\ta1\t1\tA2" ) );
    results.add( new Tuple( "1\ta1\t1\tA3" ) );
    results.add( new Tuple( "1\ta2\t1\tA1" ) );
    results.add( new Tuple( "1\ta2\t1\tA2" ) );
    results.add( new Tuple( "1\ta2\t1\tA3" ) );
    results.add( new Tuple( "1\ta3\t1\tA1" ) );
    results.add( new Tuple( "1\ta3\t1\tA2" ) );
    results.add( new Tuple( "1\ta3\t1\tA3" ) );
    results.add( new Tuple( "2\tb1\t2\tB1" ) );
    results.add( new Tuple( "2\tb1\t2\tB2" ) );
    results.add( new Tuple( "2\tb1\t2\tB3" ) );
    results.add( new Tuple( "4\td1\t4\tD1" ) );
    results.add( new Tuple( "4\td2\t4\tD1" ) );
    results.add( new Tuple( "4\td3\t4\tD1" ) );
    results.add( new Tuple( "null\tnull\t6\tF1" ) );
    results.add( new Tuple( "null\tnull\t6\tF2" ) );

    handleJoins( "joinouterinner", new RightJoin(), results );
    }

  private void handleJoins( String path, Joiner joiner, Set<Tuple> results ) throws Exception
    {
    getPlatform().copyFromLocal( inputFileLhsSparse );
    getPlatform().copyFromLocal( inputFileRhsSparse );

    Tap sourceLower = getPlatform().getTextFile( new Fields( "offset", "line" ), inputFileLhsSparse );
    Tap sourceUpper = getPlatform().getTextFile( new Fields( "offset", "line" ), inputFileRhsSparse );

    Map sources = new HashMap();

    sources.put( "lower", sourceLower );
    sources.put( "upper", sourceUpper );

    Tap sink = getPlatform().getTextFile( new Fields( "line" ), getOutputPath( path ), SinkMode.REPLACE );

    Function splitter = new RegexSplitter( new Fields( "num", "char" ), " " );

    Pipe pipeLower = new Each( new Pipe( "lower" ), new Fields( "line" ), splitter );
    Pipe pipeUpper = new Each( new Pipe( "upper" ), new Fields( "line" ), splitter );

    Fields declaredFields = new Fields( "num", "char", "num2", "char2" );
    Pipe splice = new HashJoin( pipeLower, new Fields( "num" ), pipeUpper, new Fields( "num" ), declaredFields, joiner );

    splice = new Each( splice, Fields.ALL, new Identity(), Fields.RESULTS );

    Flow flow = getPlatform().getFlowConnector().connect( sources, sink, splice );

    flow.complete();

    validateLength( flow, results.size() );

    List<Tuple> actual = getSinkAsList( flow );

    results.removeAll( actual );

    assertEquals( 0, results.size() );
    }

  /**
   * 1 a
   * 5 b
   * 6 c
   * 5 b
   * 5 e
   * <p/>
   * 1 A
   * 2 B
   * 3 C
   * 4 D
   * 5 E
   * <p/>
   * 1 a
   * 2 b
   * 3 c
   * 4 d
   * 5 e
   * <p/>
   * 1	a	1	A  1  a
   * -  -   2   B  2  b
   * -  -   3   C  3  c
   * -  -   4   D  4  d
   * 5	b	5   E  5  e
   * 5	e	5   E  5  e
   *
   * @throws Exception
   */
  @Test
  public void testJoinMixed() throws Exception
    {
    // skip if hadoop cluster mode, outer joins don't behave the same
    if( getPlatform().isMapReduce() && getPlatform().isUseCluster() )
      return;

    getPlatform().copyFromLocal( inputFileLowerOffset );
    getPlatform().copyFromLocal( inputFileLower );
    getPlatform().copyFromLocal( inputFileUpper );

    Tap sourceLowerOffset = getPlatform().getTextFile( new Fields( "offset", "line" ), inputFileLowerOffset );
    Tap sourceUpper = getPlatform().getTextFile( new Fields( "offset", "line" ), inputFileUpper );
    Tap sourceLower = getPlatform().getTextFile( new Fields( "offset", "line" ), inputFileLower );

    Map sources = new HashMap();

    sources.put( "loweroffset", sourceLowerOffset );
    sources.put( "lower", sourceLower );
    sources.put( "upper", sourceUpper );

    Tap sink = getPlatform().getTextFile( new Fields( "line" ), getOutputPath( "joinmixed" ), SinkMode.REPLACE );

    Function splitter = new RegexSplitter( new Fields( "num", "char" ), " " );

    Pipe pipeLowerOffset = new Each( new Pipe( "loweroffset" ), new Fields( "line" ), splitter );
    Pipe pipeLower = new Each( new Pipe( "lower" ), new Fields( "line" ), splitter );
    Pipe pipeUpper = new Each( new Pipe( "upper" ), new Fields( "line" ), splitter );

    Pipe[] pipes = Pipe.pipes( pipeLowerOffset, pipeUpper, pipeLower );
    Fields[] fields = Fields.fields( new Fields( "num" ), new Fields( "num" ), new Fields( "num" ) );

    MixedJoin join = new MixedJoin( new boolean[]{MixedJoin.OUTER, MixedJoin.INNER, MixedJoin.OUTER} );
    Pipe splice = new HashJoin( pipes, fields, Fields.size( 6 ), join );

    Flow flow = getPlatform().getFlowConnector().connect( sources, sink, splice );

    flow.complete();

    validateLength( flow, 6 );

    Set<Tuple> results = new HashSet<Tuple>();

    results.add( new Tuple( "1\ta\t1\tA\t1\ta" ) );
    results.add( new Tuple( "null\tnull\t2\tB\t2\tb" ) );
    results.add( new Tuple( "null\tnull\t3\tC\t3\tc" ) );
    results.add( new Tuple( "null\tnull\t4\tD\t4\td" ) );
    results.add( new Tuple( "5\tb\t5\tE\t5\te" ) );
    results.add( new Tuple( "5\te\t5\tE\t5\te" ) );

    List<Tuple> actual = getSinkAsList( flow );

    results.removeAll( actual );

    assertEquals( 0, results.size() );
    }

  @Test
  public void testJoinDiffFields() throws Exception
    {
    getPlatform().copyFromLocal( inputFileLower );
    getPlatform().copyFromLocal( inputFileUpper );

    Tap sourceLower = getPlatform().getTextFile( new Fields( "offset", "line" ), inputFileLower );
    Tap sourceUpper = getPlatform().getTextFile( new Fields( "offset", "line" ), inputFileUpper );

    Map sources = new HashMap();

    sources.put( "lower", sourceLower );
    sources.put( "upper", sourceUpper );

    Tap sink = getPlatform().getTextFile( new Fields( "line" ), getOutputPath( "difffields" ), SinkMode.REPLACE );

    Function splitterLower = new RegexSplitter( new Fields( "numA", "lower" ), " " );
    Function splitterUpper = new RegexSplitter( new Fields( "numB", "upper" ), " " );

    Pipe pipeLower = new Each( new Pipe( "lower" ), new Fields( "line" ), splitterLower );
    Pipe pipeUpper = new Each( new Pipe( "upper" ), new Fields( "line" ), splitterUpper );

    Pipe pipe = new HashJoin( pipeLower, new Fields( "numA" ), pipeUpper, new Fields( "numB" ) );

    Flow flow = getPlatform().getFlowConnector().connect( sources, sink, pipe );

    flow.complete();

    validateLength( flow, 5 );

    List<Tuple> actual = getSinkAsList( flow );

    assertTrue( actual.contains( new Tuple( "1\ta\t1\tA" ) ) );
    assertTrue( actual.contains( new Tuple( "2\tb\t2\tB" ) ) );
    }

  @Test
  public void testJoinGroupBy() throws Exception
    {
    getPlatform().copyFromLocal( inputFileLower );
    getPlatform().copyFromLocal( inputFileUpper );

    Tap sourceLower = getPlatform().getTextFile( new Fields( "offset", "line" ), inputFileLower );
    Tap sourceUpper = getPlatform().getTextFile( new Fields( "offset", "line" ), inputFileUpper );

    Map sources = new HashMap();

    sources.put( "lower", sourceLower );
    sources.put( "upper", sourceUpper );

    Tap sink = getPlatform().getTextFile( new Fields( "line" ), getOutputPath( "joingroupby" ), SinkMode.REPLACE );

    Function splitterLower = new RegexSplitter( new Fields( "numA", "lower" ), " " );
    Function splitterUpper = new RegexSplitter( new Fields( "numB", "upper" ), " " );

    Pipe pipeLower = new Each( new Pipe( "lower" ), new Fields( "line" ), splitterLower );
    Pipe pipeUpper = new Each( new Pipe( "upper" ), new Fields( "line" ), splitterUpper );

    Pipe pipe = new HashJoin( pipeLower, new Fields( "numA" ), pipeUpper, new Fields( "numB" ) );

    Pipe groupby = new GroupBy( pipe, new Fields( "numA" ) );

    Flow flow = getPlatform().getFlowConnector().connect( sources, sink, groupby );

    flow.complete();

    validateLength( flow, 5, null );

    List<Tuple> actual = getSinkAsList( flow );

    assertTrue( actual.contains( new Tuple( "1\ta\t1\tA" ) ) );
    assertTrue( actual.contains( new Tuple( "2\tb\t2\tB" ) ) );
    }

  @Test
  public void testJoinSamePipe() throws Exception
    {
    getPlatform().copyFromLocal( inputFileLower );

    Tap source = getPlatform().getTextFile( new Fields( "offset", "line" ), inputFileLower );

    Map sources = new HashMap();

    sources.put( "lower", source );

    Tap sink = getPlatform().getTextFile( new Fields( "line" ), getOutputPath( "samepipe" ), SinkMode.REPLACE );

    Function splitter = new RegexSplitter( new Fields( "num", "char" ), " " );

    Pipe pipeLower = new Each( new Pipe( "lower" ), new Fields( "line" ), splitter );

    Pipe pipe = new HashJoin( pipeLower, new Fields( "num" ), 1, new Fields( "num1", "char1", "num2", "char2" ) );

    Flow flow = getPlatform().getFlowConnector().connect( sources, sink, pipe );

    flow.complete();

    validateLength( flow, 5, null );

    List<Tuple> actual = getSinkAsList( flow );

    assertTrue( actual.contains( new Tuple( "1\ta\t1\ta" ) ) );
    assertTrue( actual.contains( new Tuple( "2\tb\t2\tb" ) ) );
    }

  @Test
  public void testJoinSamePipe2() throws Exception
    {
    getPlatform().copyFromLocal( inputFileLower );

    Tap source = getPlatform().getTextFile( new Fields( "offset", "line" ), inputFileLower );

    Map sources = new HashMap();

    sources.put( "lower", source );

    Tap sink = getPlatform().getTextFile( new Fields( "line" ), getOutputPath( "samepipe2" ), SinkMode.REPLACE );

    Function splitter = new RegexSplitter( new Fields( "num", "char" ), " " );

    Pipe pipeLower = new Each( new Pipe( "lower" ), new Fields( "line" ), splitter );

    Pipe join = new HashJoin( pipeLower, new Fields( "num" ), pipeLower, new Fields( "num" ), new Fields( "num1", "char1", "num2", "char2" ) );

    Flow flow = getPlatform().getFlowConnector().connect( sources, sink, join );

    flow.complete();

    validateLength( flow, 5, null );

    List<Tuple> actual = getSinkAsList( flow );

    assertTrue( actual.contains( new Tuple( "1\ta\t1\ta" ) ) );
    assertTrue( actual.contains( new Tuple( "2\tb\t2\tb" ) ) );
    }

  @Test
  public void testJoinSamePipe3() throws Exception
    {
    getPlatform().copyFromLocal( inputFileLower );

    Tap source = getPlatform().getDelimitedFile( new Fields( "num", "char" ), " ", inputFileLower );

    Map sources = new HashMap();

    sources.put( "lower", source );

    Tap sink = getPlatform().getTextFile( new Fields( "line" ), getOutputPath( "samepipe3" ), SinkMode.REPLACE );

    Pipe pipe = new Pipe( "lower" );

    Pipe lhs = new Pipe( "lhs", pipe );
    Pipe rhs = new Pipe( "rhs", pipe );

    Pipe join = new HashJoin( lhs, new Fields( "num" ), rhs, new Fields( "num" ), new Fields( "num1", "char1", "num2", "char2" ) );

    Flow flow = getPlatform().getFlowConnector().connect( sources, sink, join );

    flow.complete();

    validateLength( flow, 5, null );

    List<Tuple> actual = getSinkAsList( flow );

    assertTrue( actual.contains( new Tuple( "1\ta\t1\ta" ) ) );
    assertTrue( actual.contains( new Tuple( "2\tb\t2\tb" ) ) );
    }

  /**
   * Same source as rightmost
   * <p/>
   * should be a single job as the same file accumulates into the joins
   *
   * @throws Exception
   */
  @Test
  public void testJoinAroundJoinRightMost() throws Exception
    {
    getPlatform().copyFromLocal( inputFileLower );
    getPlatform().copyFromLocal( inputFileUpper );

    Tap sourceLower = getPlatform().getTextFile( new Fields( "offset", "line" ), inputFileLower );
    Tap sourceUpper = getPlatform().getTextFile( new Fields( "offset", "line" ), inputFileUpper );

    Map sources = new HashMap();

    sources.put( "lower", sourceLower );
    sources.put( "upper1", sourceUpper );
    sources.put( "upper2", sourceUpper );

    Tap sink = getPlatform().getTextFile( new Fields( "line" ), getOutputPath( "joinaroundjoinrightmost" ), SinkMode.REPLACE );

    Function splitter = new RegexSplitter( new Fields( "num", "char" ), " " );

    Pipe pipeLower = new Each( new Pipe( "lower" ), new Fields( "line" ), splitter );
    Pipe pipeUpper1 = new Each( new Pipe( "upper1" ), new Fields( "line" ), splitter );
    Pipe pipeUpper2 = new Each( new Pipe( "upper2" ), new Fields( "line" ), splitter );

    Pipe splice1 = new HashJoin( pipeLower, new Fields( "num" ), pipeUpper1, new Fields( "num" ), new Fields( "num1", "char1", "num2", "char2" ) );

    splice1 = new Each( splice1, new Identity() );

    Pipe splice2 = new HashJoin( splice1, new Fields( "num1" ), pipeUpper2, new Fields( "num" ), new Fields( "num1", "char1", "num2", "char2", "num3", "char3" ) );

    Flow flow = getPlatform().getFlowConnector().connect( sources, sink, splice2 );

//    flow.writeDOT( "joinaroundrightmost.dot" );

    if( getPlatform().isMapReduce() )
      assertEquals( "wrong number of steps", 1, flow.getFlowSteps().size() );

    flow.complete();

    validateLength( flow, 5, null );

    List<Tuple> actual = getSinkAsList( flow );

    assertTrue( actual.contains( new Tuple( "1\ta\t1\tA\t1\tA" ) ) );
    assertTrue( actual.contains( new Tuple( "2\tb\t2\tB\t2\tB" ) ) );
    }

  /**
   * Same source as leftmost
   *
   * @throws Exception
   */
  @Test
  public void testJoinAroundJoinLeftMost() throws Exception
    {
    getPlatform().copyFromLocal( inputFileLower );
    getPlatform().copyFromLocal( inputFileUpper );

    Tap sourceLower = getPlatform().getTextFile( new Fields( "offset", "line" ), inputFileLower );
    Tap sourceUpper = getPlatform().getTextFile( new Fields( "offset", "line" ), inputFileUpper );

    Map sources = new HashMap();

    sources.put( "lower", sourceLower );
    sources.put( "upper1", sourceUpper );
    sources.put( "upper2", sourceUpper );

    Tap sink = getPlatform().getTextFile( new Fields( "line" ), getOutputPath( "joinaroundjoinleftmost" ), SinkMode.REPLACE );

    Function splitter = new RegexSplitter( new Fields( "num", "char" ), " " );

    Pipe pipeLower = new Each( new Pipe( "lower" ), new Fields( "line" ), splitter );
    Pipe pipeUpper1 = new Each( new Pipe( "upper1" ), new Fields( "line" ), splitter );
    Pipe pipeUpper2 = new Each( new Pipe( "upper2" ), new Fields( "line" ), splitter );

    Pipe splice1 = new HashJoin( pipeUpper1, new Fields( "num" ), pipeUpper2, new Fields( "num" ), new Fields( "num1", "char1", "num2", "char2" ) );

    splice1 = new Each( splice1, new Identity() );

    Pipe splice2 = new HashJoin( splice1, new Fields( "num1" ), pipeLower, new Fields( "num" ), new Fields( "num1", "char1", "num2", "char2", "num3", "char3" ) );

    Flow flow = getPlatform().getFlowConnector().connect( sources, sink, splice2 );

//    flow.writeDOT( "joinaroundleftmost.dot" );

    if( getPlatform().isMapReduce() )
      assertEquals( "wrong number of steps", 2, flow.getFlowSteps().size() );

    flow.complete();

    validateLength( flow, 5, null );

    List<Tuple> actual = getSinkAsList( flow );

    assertTrue( actual.contains( new Tuple( "1\tA\t1\tA\t1\ta" ) ) );
    assertTrue( actual.contains( new Tuple( "2\tB\t2\tB\t2\tb" ) ) );
    }

  /**
   * Upper as leftmost and rightmost forcing two jobs
   *
   * @throws Exception
   */
  @Test
  public void testJoinAroundJoinRightMostSwapped() throws Exception
    {
    getPlatform().copyFromLocal( inputFileLower );
    getPlatform().copyFromLocal( inputFileUpper );

    Tap sourceLower = getPlatform().getTextFile( new Fields( "offset", "line" ), inputFileLower );
    Tap sourceUpper = getPlatform().getTextFile( new Fields( "offset", "line" ), inputFileUpper );

    Map sources = new HashMap();

    sources.put( "lower", sourceLower );
    sources.put( "upper1", sourceUpper );
    sources.put( "upper2", sourceUpper );

    Tap sink = getPlatform().getTextFile( new Fields( "line" ), getOutputPath( "joinaroundjoinswapped" ), SinkMode.REPLACE );

    Function splitter = new RegexSplitter( new Fields( "num", "char" ), " " );

    Pipe pipeLower = new Each( new Pipe( "lower" ), new Fields( "line" ), splitter );
    Pipe pipeUpper1 = new Each( new Pipe( "upper1" ), new Fields( "line" ), splitter );
    Pipe pipeUpper2 = new Each( new Pipe( "upper2" ), new Fields( "line" ), splitter );

    Pipe splice1 = new HashJoin( pipeLower, new Fields( "num" ), pipeUpper1, new Fields( "num" ), new Fields( "num1", "char1", "num2", "char2" ) );

    splice1 = new Each( splice1, new Identity() );

    // upper2 becomes leftmost, forcing a tap between the joins
    Pipe splice2 = new HashJoin( pipeUpper2, new Fields( "num" ), splice1, new Fields( "num1" ), new Fields( "num1", "char1", "num2", "char2", "num3", "char3" ) );

    Flow flow = getPlatform().getFlowConnector().connect( sources, sink, splice2 );

    if( getPlatform().isMapReduce() )
      assertEquals( "wrong number of steps", 2, flow.getFlowSteps().size() );

    flow.complete();

    validateLength( flow, 5, null );

    List<Tuple> actual = getSinkAsList( flow );

    assertTrue( actual.contains( new Tuple( "1\tA\t1\ta\t1\tA" ) ) );
    assertTrue( actual.contains( new Tuple( "2\tB\t2\tb\t2\tB" ) ) );
    }

  @Test
  public void testJoinGroupByJoin() throws Exception
    {
    getPlatform().copyFromLocal( inputFileLower );
    getPlatform().copyFromLocal( inputFileUpper );
    getPlatform().copyFromLocal( inputFileJoined );

    Tap sourceLower = getPlatform().getTextFile( new Fields( "offset", "line" ), inputFileLower );
    Tap sourceUpper = getPlatform().getTextFile( new Fields( "offset", "line" ), inputFileUpper );
    Tap sourceJoined = getPlatform().getTextFile( new Fields( "offset", "line" ), inputFileJoined );

    Map sources = new HashMap();

    sources.put( "lower", sourceLower );
    sources.put( "upper", sourceUpper );
    sources.put( "joined", sourceJoined );

    Tap sink = getPlatform().getTextFile( new Fields( "line" ), getOutputPath( "joingroupbyjoin" ), SinkMode.REPLACE );

    Function splitterLower = new RegexSplitter( new Fields( "numA", "lower" ), " " );
    Function splitterUpper = new RegexSplitter( new Fields( "numB", "upper" ), " " );
    Function splitterJoined = new RegexSplitter( new Fields( "numC", "lowerC", "upperC" ), "\t" );

    Pipe pipeLower = new Each( new Pipe( "lower" ), new Fields( "line" ), splitterLower );
    Pipe pipeUpper = new Each( new Pipe( "upper" ), new Fields( "line" ), splitterUpper );
    Pipe pipeJoined = new Each( new Pipe( "joined" ), new Fields( "line" ), splitterJoined );

    Pipe pipe = new HashJoin( pipeLower, new Fields( "numA" ), pipeUpper, new Fields( "numB" ) );

    pipe = new GroupBy( pipe, new Fields( "numA" ) );

    pipe = new HashJoin( pipe, new Fields( "numA" ), pipeJoined, new Fields( "numC" ) );

    Flow flow = getPlatform().getFlowConnector().connect( sources, sink, pipe );

    if( getPlatform().isMapReduce() )
      assertEquals( "wrong number of steps", 2, flow.getFlowSteps().size() );

    flow.complete();

    validateLength( flow, 5, null );

    List<Tuple> actual = getSinkAsList( flow );

    assertTrue( actual.contains( new Tuple( "1\ta\t1\tA\t1\ta\tA" ) ) );
    assertTrue( actual.contains( new Tuple( "2\tb\t2\tB\t2\tb\tB" ) ) );
    }

  /**
   * here the same file is fed into the same HashJoin.
   * <p/>
   * This is three jobs.
   * <p/>
   * a temp tap is inserted before the accumulated branch for two reasons on the common HashJoin
   * <p/>
   * it is assumed the accumulated side is filtered down, so pushing to disk will preserve io
   * if accumulated side was streamed instead via a fork, only part of the file will accumulate into the HashJoin
   * <p/>
   * /-T-\ <-- accumulated
   * T      HJ
   * \---/ <-- streamed
   *
   * @throws Exception
   */
  @Test
  public void testJoinSameSourceIntoJoin() throws Exception
    {
    getPlatform().copyFromLocal( inputFileLower );
    getPlatform().copyFromLocal( inputFileUpper );

    Tap sourceLower = getPlatform().getTextFile( new Fields( "offset", "line" ), inputFileLower );
    Tap sourceUpper = getPlatform().getTextFile( new Fields( "offset", "line" ), inputFileUpper );

    Map sources = new HashMap();

    sources.put( "lower", sourceLower );
    sources.put( "upper1", sourceUpper );
    sources.put( "upper2", sourceUpper );

    Tap sink = getPlatform().getTextFile( new Fields( "line" ), getOutputPath( "joinsamesourceintojoin" ), SinkMode.REPLACE );

    Function splitter = new RegexSplitter( new Fields( "num", "char" ), " " );

    Pipe pipeLower = new Each( new Pipe( "lower" ), new Fields( "line" ), splitter );
    Pipe pipeUpper1 = new Each( new Pipe( "upper1" ), new Fields( "line" ), splitter );
    Pipe pipeUpper2 = new Each( new Pipe( "upper2" ), new Fields( "line" ), splitter );

    Pipe splice1 = new HashJoin( pipeUpper1, new Fields( "num" ), pipeUpper2, new Fields( "num" ), new Fields( "num1", "char1", "num2", "char2" ) );

    splice1 = new Each( splice1, new Identity() );

    Pipe splice2 = new HashJoin( pipeLower, new Fields( "num" ), splice1, new Fields( "num1" ), new Fields( "num1", "char1", "num2", "char2", "num3", "char3" ) );

    Flow flow = getPlatform().getFlowConnector().connect( sources, sink, splice2 );

//    flow.writeDOT( "joinsamesourceintojoin.dot" );

    if( getPlatform().isMapReduce() )
      assertEquals( "wrong number of steps", 3, flow.getFlowSteps().size() );

    flow.complete();

    validateLength( flow, 5, null );

    List<Tuple> actual = getSinkAsList( flow );

    assertTrue( actual.contains( new Tuple( "1\ta\t1\tA\t1\tA" ) ) );
    assertTrue( actual.contains( new Tuple( "2\tb\t2\tB\t2\tB" ) ) );
    }

  /**
   * Tests that two independent streamed sources with loadable tributaries properly plan into a GroupBy
   * without loading unused sources
   *
   * @throws Exception
   */
  @Test
  public void testJoinsIntoGroupBy() throws Exception
    {
    getPlatform().copyFromLocal( inputFileLower );
    getPlatform().copyFromLocal( inputFileUpper );

    getPlatform().copyFromLocal( inputFileLhs );
    getPlatform().copyFromLocal( inputFileRhs );

    Tap sourceLower = getPlatform().getTextFile( new Fields( "offset", "line" ), inputFileLower );
    Tap sourceUpper = getPlatform().getTextFile( new Fields( "offset", "line" ), inputFileUpper );

    Tap sourceLhs = getPlatform().getTextFile( new Fields( "offset", "line" ), inputFileLhs );
    Tap sourceRhs = getPlatform().getTextFile( new Fields( "offset", "line" ), inputFileRhs );

    Map sources = new HashMap();

    sources.put( "lower", sourceLower );
    sources.put( "upper", sourceUpper );
    sources.put( "lhs", sourceLhs );
    sources.put( "rhs", sourceRhs );

    Tap sink = getPlatform().getTextFile( new Fields( "line" ), getOutputPath( "joinsintogroupby" ), SinkMode.REPLACE );

    Function splitter = new RegexSplitter( new Fields( "num", "char" ), " " );

    Pipe pipeLower = new Each( new Pipe( "lower" ), new Fields( "line" ), splitter );
    Pipe pipeUpper = new Each( new Pipe( "upper" ), new Fields( "line" ), splitter );

    Pipe pipeLhs = new Each( new Pipe( "lhs" ), new Fields( "line" ), splitter );
    Pipe pipeRhs = new Each( new Pipe( "rhs" ), new Fields( "line" ), splitter );

    Pipe upperLower = new HashJoin( pipeLower, new Fields( "num" ), pipeUpper, new Fields( "num" ), new Fields( "num1", "char1", "num2", "char2" ) );

    upperLower = new Each( upperLower, new Identity() );

    Pipe lhsRhs = new HashJoin( pipeLhs, new Fields( "num" ), pipeRhs, new Fields( "num" ), new Fields( "num1", "char1", "num2", "char2" ) );

    lhsRhs = new Each( lhsRhs, new Identity() );

    Pipe grouped = new GroupBy( "merging", Pipe.pipes( upperLower, lhsRhs ), new Fields( "num1" ) );

    Flow flow = getPlatform().getFlowConnector().connect( sources, sink, grouped );

    if( getPlatform().isMapReduce() )
      assertEquals( "wrong number of steps", 1, flow.getFlowSteps().size() );

    flow.complete();

    validateLength( flow, 42, null );

    List<Tuple> actual = getSinkAsList( flow );

    assertTrue( actual.contains( new Tuple( "1\ta\t1\tA" ) ) );
    assertTrue( actual.contains( new Tuple( "5\te\t5\tE" ) ) );
    }

  @Test
  public void testJoinSamePipeAroundGroupBy() throws Exception
    {
    getPlatform().copyFromLocal( inputFileLower );

    Tap source = getPlatform().getTextFile( new Fields( "offset", "line" ), inputFileLower );
    Tap sink = getPlatform().getTextFile( new Fields( "line" ), getOutputPath( "samepipearoundgroupby" ), SinkMode.REPLACE );

    Function splitter = new RegexSplitter( new Fields( "num", "char" ), " " );

    Pipe pipeLower = new Each( new Pipe( "lower" ), new Fields( "line" ), splitter );

    Pipe lhsPipe = new Each( new Pipe( "lhs", pipeLower ), new Identity() );

    Pipe rhsPipe = new Each( new Pipe( "rhs", pipeLower ), new Identity() );

    rhsPipe = new GroupBy( rhsPipe, new Fields( "num" ) );

    rhsPipe = new Each( rhsPipe, new Identity() );

    Pipe pipe = new HashJoin( lhsPipe, new Fields( "num" ), rhsPipe, new Fields( "num" ), new Fields( "num1", "char1", "num2", "char2" ) );

    Flow flow = getPlatform().getFlowConnector().connect( source, sink, pipe );

    flow.complete();

    validateLength( flow, 5, null );

    List<Tuple> actual = getSinkAsList( flow );

    assertTrue( actual.contains( new Tuple( "1\ta\t1\ta" ) ) );
    assertTrue( actual.contains( new Tuple( "2\tb\t2\tb" ) ) );
    }

  /**
   * This test results in two MR jobs because one join feeds into the accumulated side of the second. A mapper
   * can only stream on branch at a time forcing a temp file between the mappers. see next test for swapped join
   *
   * @throws Exception
   */
  @Test
  public void testJoinsIntoCoGroupLhs() throws Exception
    {
    getPlatform().copyFromLocal( inputFileLower );
    getPlatform().copyFromLocal( inputFileUpper );

    getPlatform().copyFromLocal( inputFileLhs );
    getPlatform().copyFromLocal( inputFileRhs );

    Tap sourceLower = getPlatform().getTextFile( new Fields( "offset", "line" ), inputFileLower );
    Tap sourceUpper = getPlatform().getTextFile( new Fields( "offset", "line" ), inputFileUpper );

    Tap sourceLhs = getPlatform().getTextFile( new Fields( "offset", "line" ), inputFileLhs );
    Tap sourceRhs = getPlatform().getTextFile( new Fields( "offset", "line" ), inputFileRhs );

    Map sources = new HashMap();

    sources.put( "lower", sourceLower );
    sources.put( "upper", sourceUpper );
    sources.put( "lhs", sourceLhs );
    sources.put( "rhs", sourceRhs );

    Tap sink = getPlatform().getTextFile( new Fields( "line" ), getOutputPath( "joinsintocogrouplhs" ), SinkMode.REPLACE );

    Function splitter = new RegexSplitter( new Fields( "num", "char" ), " " );

    Pipe pipeLower = new Each( new Pipe( "lower" ), new Fields( "line" ), splitter );
    Pipe pipeUpper = new Each( new Pipe( "upper" ), new Fields( "line" ), splitter );

    Pipe pipeLhs = new Each( new Pipe( "lhs" ), new Fields( "line" ), splitter );
    Pipe pipeRhs = new Each( new Pipe( "rhs" ), new Fields( "line" ), splitter );

    Pipe upperLower = new HashJoin( pipeLower, new Fields( "num" ), pipeUpper, new Fields( "num" ), new Fields( "numUpperLower", "charUpperLower", "num2UpperLower", "char2UpperLower" ) );

    upperLower = new Each( upperLower, new Identity() );

    Pipe lhsUpperLower = new HashJoin( pipeLhs, new Fields( "num" ), upperLower, new Fields( "numUpperLower" ), new Fields( "numLhs", "charLhs", "numUpperLower", "charUpperLower", "num2UpperLower", "char2UpperLower" ) );

    lhsUpperLower = new Each( lhsUpperLower, new Identity() );

    Pipe grouped = new CoGroup( "cogrouping", lhsUpperLower, new Fields( "numLhs" ), pipeRhs, new Fields( "num" ) );

    Flow flow = getPlatform().getFlowConnector().connect( sources, sink, grouped );

    if( getPlatform().isMapReduce() )
      assertEquals( "wrong number of steps", 2, flow.getFlowSteps().size() );

    flow.complete();

    validateLength( flow, 37, null );

    List<Tuple> actual = getSinkAsList( flow );

    assertTrue( actual.contains( new Tuple( "1\ta\t1\ta\t1\tA\t1\tA" ) ) );
    assertTrue( actual.contains( new Tuple( "5\ta\t5\te\t5\tE\t5\tA" ) ) );
    }

  /**
   * This test results in one MR jobs because one join feeds into the streamed side of the second.
   *
   * @throws Exception
   */
  @Test
  public void testJoinsIntoCoGroupLhsSwappedJoin() throws Exception
    {
    getPlatform().copyFromLocal( inputFileLower );
    getPlatform().copyFromLocal( inputFileUpper );

    getPlatform().copyFromLocal( inputFileLhs );
    getPlatform().copyFromLocal( inputFileRhs );

    Tap sourceLower = getPlatform().getTextFile( new Fields( "offset", "line" ), inputFileLower );
    Tap sourceUpper = getPlatform().getTextFile( new Fields( "offset", "line" ), inputFileUpper );

    Tap sourceLhs = getPlatform().getTextFile( new Fields( "offset", "line" ), inputFileLhs );
    Tap sourceRhs = getPlatform().getTextFile( new Fields( "offset", "line" ), inputFileRhs );

    Map sources = new HashMap();

    sources.put( "lower", sourceLower );
    sources.put( "upper", sourceUpper );
    sources.put( "lhs", sourceLhs );
    sources.put( "rhs", sourceRhs );

    Tap sink = getPlatform().getTextFile( new Fields( "line" ), getOutputPath( "joinsintocogrouplhsswappedjoin" ), SinkMode.REPLACE );

    Function splitter = new RegexSplitter( new Fields( "num", "char" ), " " );

    Pipe pipeLower = new Each( new Pipe( "lower" ), new Fields( "line" ), splitter );
    Pipe pipeUpper = new Each( new Pipe( "upper" ), new Fields( "line" ), splitter );

    Pipe pipeLhs = new Each( new Pipe( "lhs" ), new Fields( "line" ), splitter );
    Pipe pipeRhs = new Each( new Pipe( "rhs" ), new Fields( "line" ), splitter );

    Pipe upperLower = new HashJoin( pipeLower, new Fields( "num" ), pipeUpper, new Fields( "num" ), new Fields( "numUpperLower", "charUpperLower", "num2UpperLower", "char2UpperLower" ) );

    upperLower = new Each( upperLower, new Identity() );

    Pipe lhsUpperLower = new HashJoin( upperLower, new Fields( "numUpperLower" ), pipeLhs, new Fields( "num" ), new Fields( "numUpperLower", "charUpperLower", "num2UpperLower", "char2UpperLower", "numLhs", "charLhs" ) );

    lhsUpperLower = new Each( lhsUpperLower, new Identity() );

    Pipe grouped = new CoGroup( "cogrouping", lhsUpperLower, new Fields( "numLhs" ), pipeRhs, new Fields( "num" ) );

    Flow flow = getPlatform().getFlowConnector().connect( sources, sink, grouped );

    if( getPlatform().isMapReduce() )
      assertEquals( "wrong number of steps", 1, flow.getFlowSteps().size() );

    flow.complete();

    validateLength( flow, 37, null );

    List<Tuple> actual = getSinkAsList( flow );

    assertTrue( actual.contains( new Tuple( "1\ta\t1\tA\t1\ta\t1\tA" ) ) );
    assertTrue( actual.contains( new Tuple( "5\te\t5\tE\t5\te\t5\tE" ) ) );
    }

  @Test
  public void testJoinsIntoCoGroupRhs() throws Exception
    {
    getPlatform().copyFromLocal( inputFileLower );
    getPlatform().copyFromLocal( inputFileUpper );

    getPlatform().copyFromLocal( inputFileLhs );
    getPlatform().copyFromLocal( inputFileRhs );

    Tap sourceLower = getPlatform().getTextFile( new Fields( "offset", "line" ), inputFileLower );
    Tap sourceUpper = getPlatform().getTextFile( new Fields( "offset", "line" ), inputFileUpper );

    Tap sourceLhs = getPlatform().getTextFile( new Fields( "offset", "line" ), inputFileLhs );
    Tap sourceRhs = getPlatform().getTextFile( new Fields( "offset", "line" ), inputFileRhs );

    Map sources = new HashMap();

    sources.put( "lower", sourceLower );
    sources.put( "upper", sourceUpper );
    sources.put( "lhs", sourceLhs );
    sources.put( "rhs", sourceRhs );

    Tap sink = getPlatform().getTextFile( new Fields( "line" ), getOutputPath( "joinsintocogrouprhs" ), SinkMode.REPLACE );

    Function splitter = new RegexSplitter( new Fields( "num", "char" ), " " );

    Pipe pipeLower = new Each( new Pipe( "lower" ), new Fields( "line" ), splitter );
    Pipe pipeUpper = new Each( new Pipe( "upper" ), new Fields( "line" ), splitter );

    Pipe pipeLhs = new Each( new Pipe( "lhs" ), new Fields( "line" ), splitter );
    Pipe pipeRhs = new Each( new Pipe( "rhs" ), new Fields( "line" ), splitter );

    Pipe upperLower = new HashJoin( pipeLower, new Fields( "num" ), pipeUpper, new Fields( "num" ), new Fields( "numUpperLower", "charUpperLower", "num2UpperLower", "char2UpperLower" ) );

    upperLower = new Each( upperLower, new Identity() );

    Pipe lhsUpperLower = new HashJoin( pipeLhs, new Fields( "num" ), upperLower, new Fields( "numUpperLower" ), new Fields( "numLhs", "charLhs", "numUpperLower", "charUpperLower", "num2UpperLower", "char2UpperLower" ) );

    lhsUpperLower = new Each( lhsUpperLower, new Identity() );

    Pipe grouped = new CoGroup( "cogrouping", pipeRhs, new Fields( "num" ), lhsUpperLower, new Fields( "numLhs" ) );

    Flow flow = getPlatform().getFlowConnector().connect( sources, sink, grouped );

    if( getPlatform().isMapReduce() )
      assertEquals( "wrong number of steps", 2, flow.getFlowSteps().size() );

    flow.complete();

    validateLength( flow, 37, null );

    List<Tuple> actual = getSinkAsList( flow );

    assertTrue( actual.contains( new Tuple( "1\tA\t1\ta\t1\ta\t1\tA" ) ) );
    assertTrue( actual.contains( new Tuple( "5\tE\t5\te\t5\te\t5\tE" ) ) );
    }

  @Test
  public void testJoinsIntoCoGroup() throws Exception
    {
    getPlatform().copyFromLocal( inputFileLower );
    getPlatform().copyFromLocal( inputFileUpper );

    getPlatform().copyFromLocal( inputFileLhs );
    getPlatform().copyFromLocal( inputFileRhs );

    Tap sourceLower = getPlatform().getTextFile( new Fields( "offset", "line" ), inputFileLower );
    Tap sourceUpper = getPlatform().getTextFile( new Fields( "offset", "line" ), inputFileUpper );

    Tap sourceLhs = getPlatform().getTextFile( new Fields( "offset", "line" ), inputFileLhs );
    Tap sourceRhs = getPlatform().getTextFile( new Fields( "offset", "line" ), inputFileRhs );

    Map sources = new HashMap();

    sources.put( "lower", sourceLower );
    sources.put( "upper", sourceUpper );
    sources.put( "lhs", sourceLhs );
    sources.put( "rhs", sourceRhs );

    Tap sink = getPlatform().getTextFile( new Fields( "line" ), getOutputPath( "joinsintocogroup" ), SinkMode.REPLACE );

    Function splitter = new RegexSplitter( new Fields( "num", "char" ), " " );

    Pipe pipeLower = new Each( new Pipe( "lower" ), new Fields( "line" ), splitter );
    Pipe pipeUpper = new Each( new Pipe( "upper" ), new Fields( "line" ), splitter );

    Pipe pipeLhs = new Each( new Pipe( "lhs" ), new Fields( "line" ), splitter );
    Pipe pipeRhs = new Each( new Pipe( "rhs" ), new Fields( "line" ), splitter );

    Pipe upperLower = new HashJoin( pipeLower, new Fields( "num" ), pipeUpper, new Fields( "num" ), new Fields( "numUpperLower1", "charUpperLower1", "numUpperLower2", "charUpperLower2" ) );

    upperLower = new Each( upperLower, new Identity() );

    Pipe lhsRhs = new HashJoin( pipeLhs, new Fields( "num" ), pipeRhs, new Fields( "num" ), new Fields( "numLhsRhs1", "charLhsRhs1", "numLhsRhs2", "charLhsRhs2" ) );

    lhsRhs = new Each( lhsRhs, new Identity() );

    Pipe grouped = new CoGroup( "cogrouping", upperLower, new Fields( "numUpperLower1" ), lhsRhs, new Fields( "numLhsRhs1" ) );

    Flow flow = getPlatform().getFlowConnector().connect( sources, sink, grouped );

    if( getPlatform().isMapReduce() )
      assertEquals( "wrong number of steps", 1, flow.getFlowSteps().size() );

    flow.complete();

    validateLength( flow, 37, null );

    List<Tuple> actual = getSinkAsList( flow );

    assertTrue( actual.contains( new Tuple( "1\ta\t1\tA\t1\ta\t1\tA" ) ) );
    assertTrue( actual.contains( new Tuple( "5\te\t5\tE\t5\te\t5\tE" ) ) );
    }

<<<<<<< HEAD
  @Test
  public void testJoinNone() throws Exception
=======
  public static class AllComparator implements Comparator<Comparable>, Hasher<Comparable>, Serializable
    {

    @Override
    public int compare( Comparable lhs, Comparable rhs )
      {
      return lhs.toString().compareTo( rhs.toString() );
      }

    @Override
    public int hashCode( Comparable value )
      {
      return value.toString().hashCode();
      }
    }

  /**
   * Tests Hasher being honored even if default comparator is null.
   *
   * @throws Exception
   */
  @Test
  public void testJoinWithHasher() throws Exception
>>>>>>> d9813013
    {
    getPlatform().copyFromLocal( inputFileLower );
    getPlatform().copyFromLocal( inputFileUpper );

    Tap sourceLower = getPlatform().getTextFile( new Fields( "offset", "line" ), inputFileLower );
    Tap sourceUpper = getPlatform().getTextFile( new Fields( "offset", "line" ), inputFileUpper );

    Map sources = new HashMap();

    sources.put( "lower", sourceLower );
    sources.put( "upper", sourceUpper );

<<<<<<< HEAD
    Tap sink = getPlatform().getTextFile( new Fields( "line" ), getOutputPath( "joinnone" ), SinkMode.REPLACE );
=======
    Tap sink = getPlatform().getTextFile( new Fields( "line" ), getOutputPath( "joinhasher" ), SinkMode.REPLACE );
>>>>>>> d9813013

    Function splitter = new RegexSplitter( new Fields( "num", "char" ), " " );

    Pipe pipeLower = new Each( new Pipe( "lower" ), new Fields( "line" ), splitter );
<<<<<<< HEAD
    Pipe pipeUpper = new Each( new Pipe( "upper" ), new Fields( "line" ), splitter );

    Pipe splice = new HashJoin( pipeLower, Fields.NONE, pipeUpper, Fields.NONE, Fields.size( 4 ) );
=======

    pipeLower = new Each( pipeLower, new Fields( "num" ), new ExpressionFunction( Fields.ARGS, "Integer.parseInt( num )", String.class ), Fields.REPLACE );

    Pipe pipeUpper = new Each( new Pipe( "upper" ), new Fields( "line" ), splitter );

    Fields num = new Fields( "num" );
    num.setComparator( "num", new AllComparator() );

    Pipe splice = new HashJoin( pipeLower, num, pipeUpper, new Fields( "num" ), Fields.size( 4 ) );
>>>>>>> d9813013

    Map<Object, Object> properties = getProperties();

    Flow flow = getPlatform().getFlowConnector( properties ).connect( sources, sink, splice );

    flow.complete();

<<<<<<< HEAD
    validateLength( flow, 25 );
=======
    validateLength( flow, 5 );
>>>>>>> d9813013

    List<Tuple> values = getSinkAsList( flow );

    assertTrue( values.contains( new Tuple( "1\ta\t1\tA" ) ) );
<<<<<<< HEAD
    assertTrue( values.contains( new Tuple( "1\ta\t2\tB" ) ) );
=======
>>>>>>> d9813013
    assertTrue( values.contains( new Tuple( "2\tb\t2\tB" ) ) );
    }
  }<|MERGE_RESOLUTION|>--- conflicted
+++ resolved
@@ -1605,10 +1605,6 @@
     assertTrue( actual.contains( new Tuple( "5\te\t5\tE\t5\te\t5\tE" ) ) );
     }
 
-<<<<<<< HEAD
-  @Test
-  public void testJoinNone() throws Exception
-=======
   public static class AllComparator implements Comparator<Comparable>, Hasher<Comparable>, Serializable
     {
 
@@ -1632,33 +1628,23 @@
    */
   @Test
   public void testJoinWithHasher() throws Exception
->>>>>>> d9813013
-    {
-    getPlatform().copyFromLocal( inputFileLower );
-    getPlatform().copyFromLocal( inputFileUpper );
-
-    Tap sourceLower = getPlatform().getTextFile( new Fields( "offset", "line" ), inputFileLower );
-    Tap sourceUpper = getPlatform().getTextFile( new Fields( "offset", "line" ), inputFileUpper );
-
-    Map sources = new HashMap();
-
-    sources.put( "lower", sourceLower );
-    sources.put( "upper", sourceUpper );
-
-<<<<<<< HEAD
-    Tap sink = getPlatform().getTextFile( new Fields( "line" ), getOutputPath( "joinnone" ), SinkMode.REPLACE );
-=======
+    {
+    getPlatform().copyFromLocal( inputFileLower );
+    getPlatform().copyFromLocal( inputFileUpper );
+
+    Tap sourceLower = getPlatform().getTextFile( new Fields( "offset", "line" ), inputFileLower );
+    Tap sourceUpper = getPlatform().getTextFile( new Fields( "offset", "line" ), inputFileUpper );
+
+    Map sources = new HashMap();
+
+    sources.put( "lower", sourceLower );
+    sources.put( "upper", sourceUpper );
+
     Tap sink = getPlatform().getTextFile( new Fields( "line" ), getOutputPath( "joinhasher" ), SinkMode.REPLACE );
->>>>>>> d9813013
-
-    Function splitter = new RegexSplitter( new Fields( "num", "char" ), " " );
-
-    Pipe pipeLower = new Each( new Pipe( "lower" ), new Fields( "line" ), splitter );
-<<<<<<< HEAD
-    Pipe pipeUpper = new Each( new Pipe( "upper" ), new Fields( "line" ), splitter );
-
-    Pipe splice = new HashJoin( pipeLower, Fields.NONE, pipeUpper, Fields.NONE, Fields.size( 4 ) );
-=======
+
+    Function splitter = new RegexSplitter( new Fields( "num", "char" ), " " );
+
+    Pipe pipeLower = new Each( new Pipe( "lower" ), new Fields( "line" ), splitter );
 
     pipeLower = new Each( pipeLower, new Fields( "num" ), new ExpressionFunction( Fields.ARGS, "Integer.parseInt( num )", String.class ), Fields.REPLACE );
 
@@ -1668,7 +1654,6 @@
     num.setComparator( "num", new AllComparator() );
 
     Pipe splice = new HashJoin( pipeLower, num, pipeUpper, new Fields( "num" ), Fields.size( 4 ) );
->>>>>>> d9813013
 
     Map<Object, Object> properties = getProperties();
 
@@ -1676,19 +1661,49 @@
 
     flow.complete();
 
-<<<<<<< HEAD
+    validateLength( flow, 5 );
+
+    List<Tuple> values = getSinkAsList( flow );
+
+    assertTrue( values.contains( new Tuple( "1\ta\t1\tA" ) ) );
+    assertTrue( values.contains( new Tuple( "2\tb\t2\tB" ) ) );
+    }
+
+  @Test
+  public void testJoinNone() throws Exception
+    {
+    getPlatform().copyFromLocal( inputFileLower );
+    getPlatform().copyFromLocal( inputFileUpper );
+
+    Tap sourceLower = getPlatform().getTextFile( new Fields( "offset", "line" ), inputFileLower );
+    Tap sourceUpper = getPlatform().getTextFile( new Fields( "offset", "line" ), inputFileUpper );
+
+    Map sources = new HashMap();
+
+    sources.put( "lower", sourceLower );
+    sources.put( "upper", sourceUpper );
+
+    Tap sink = getPlatform().getTextFile( new Fields( "line" ), getOutputPath( "joinnone" ), SinkMode.REPLACE );
+
+    Function splitter = new RegexSplitter( new Fields( "num", "char" ), " " );
+
+    Pipe pipeLower = new Each( new Pipe( "lower" ), new Fields( "line" ), splitter );
+    Pipe pipeUpper = new Each( new Pipe( "upper" ), new Fields( "line" ), splitter );
+
+    Pipe splice = new HashJoin( pipeLower, Fields.NONE, pipeUpper, Fields.NONE, Fields.size( 4 ) );
+
+    Map<Object, Object> properties = getProperties();
+
+    Flow flow = getPlatform().getFlowConnector( properties ).connect( sources, sink, splice );
+
+    flow.complete();
+
     validateLength( flow, 25 );
-=======
-    validateLength( flow, 5 );
->>>>>>> d9813013
 
     List<Tuple> values = getSinkAsList( flow );
 
     assertTrue( values.contains( new Tuple( "1\ta\t1\tA" ) ) );
-<<<<<<< HEAD
     assertTrue( values.contains( new Tuple( "1\ta\t2\tB" ) ) );
-=======
->>>>>>> d9813013
     assertTrue( values.contains( new Tuple( "2\tb\t2\tB" ) ) );
     }
   }