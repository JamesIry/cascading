/*
 * Copyright (c) 2007-2013 Concurrent, Inc. All Rights Reserved.
 *
 * Project and contact information: http://www.cascading.org/
 *
 * This file is part of the Cascading project.
 *
 * Licensed under the Apache License, Version 2.0 (the "License");
 * you may not use this file except in compliance with the License.
 * You may obtain a copy of the License at
 *
 *     http://www.apache.org/licenses/LICENSE-2.0
 *
 * Unless required by applicable law or agreed to in writing, software
 * distributed under the License is distributed on an "AS IS" BASIS,
 * WITHOUT WARRANTIES OR CONDITIONS OF ANY KIND, either express or implied.
 * See the License for the specific language governing permissions and
 * limitations under the License.
 */

package cascading;

import java.util.Collections;
import java.util.HashMap;
import java.util.List;
import java.util.Map;
import java.util.Set;
import java.util.regex.Pattern;

import cascading.cascade.Cascades;
import cascading.flow.Flow;
import cascading.flow.FlowConnectorProps;
import cascading.operation.AssertionLevel;
import cascading.operation.Debug;
import cascading.operation.DebugLevel;
import cascading.operation.Filter;
import cascading.operation.Function;
import cascading.operation.Identity;
import cascading.operation.Insert;
import cascading.operation.aggregator.Sum;
import cascading.operation.assertion.AssertSizeMoreThan;
import cascading.operation.expression.ExpressionFunction;
import cascading.operation.filter.And;
import cascading.operation.filter.Not;
import cascading.operation.filter.Or;
import cascading.operation.filter.Xor;
import cascading.operation.function.UnGroup;
import cascading.operation.regex.RegexFilter;
import cascading.operation.regex.RegexSplitter;
import cascading.pipe.CoGroup;
import cascading.pipe.Each;
import cascading.pipe.Every;
import cascading.pipe.GroupBy;
import cascading.pipe.Pipe;
import cascading.tap.SinkMode;
import cascading.tap.Tap;
import cascading.tuple.Fields;
import cascading.tuple.Tuple;
import org.junit.Ignore;
import org.junit.Test;

import static data.InputData.*;


public class RegressionPipesPlatformTest extends PlatformTestCase
  {
  public RegressionPipesPlatformTest()
    {
    super( false );
    }

  /**
   * tests that a selector will select something other than the first position from an UNKNOWN tuple
   *
   * @throws Exception
   */
  @Test
  public void testUnknown() throws Exception
    {
    getPlatform().copyFromLocal( inputFileJoined );

    Tap source = getPlatform().getTextFile( inputFileJoined );
    Tap sink = getPlatform().getTextFile( getOutputPath( "unknown" ), SinkMode.REPLACE );

    Pipe pipe = new Pipe( "test" );

    pipe = new Each( pipe, new Fields( "line" ), new RegexSplitter( Fields.UNKNOWN ) );

    pipe = new Each( pipe, new Debug() );

    pipe = new Each( pipe, new Fields( 2 ), new Identity( new Fields( "label" ) ) );

    pipe = new Each( pipe, new Debug() );

    pipe = new Each( pipe, new Fields( "label" ), new RegexFilter( "[A-Z]*" ) );

    pipe = new Each( pipe, new Debug() );

    Map<Object, Object> properties = getPlatform().getProperties();

    FlowConnectorProps.setDebugLevel( properties, DebugLevel.NONE );

    Flow flow = getPlatform().getFlowConnector( properties ).connect( source, sink, pipe );

    flow.complete();

    validateLength( flow, 5, null );
    }

  @Test
  public void testCopy() throws Exception
    {
    getPlatform().copyFromLocal( inputFileJoined );

    Tap source = getPlatform().getTextFile( inputFileJoined );
    Tap sink = getPlatform().getTextFile( getOutputPath( "copy" ), SinkMode.REPLACE );

    Pipe pipe = new Pipe( "test" );

    Flow flow = getPlatform().getFlowConnector().connect( source, sink, pipe );

    flow.complete();

    validateLength( flow, 5, null );
    }

  /**
   * tests that a selector will select something other than the first position from an UNKNOWN tuple
   *
   * @throws Exception
   */
  @Test
  public void testVarWidth() throws Exception
    {
    getPlatform().copyFromLocal( inputFileCritics );

    Tap source = getPlatform().getTextFile( inputFileCritics );
    Tap sink = getPlatform().getTextFile( getOutputPath( "varwidth" ), SinkMode.REPLACE );

    Pipe pipe = new Pipe( "test" );

    pipe = new Each( pipe, new Fields( "line" ), new RegexSplitter( Fields.UNKNOWN ) );

    pipe = new Each( pipe, AssertionLevel.STRICT, new AssertSizeMoreThan( 3 ) );

    pipe = new Each( pipe, new Fields( 0, 1, -1 ), new Identity( new Fields( "name", "second", "last" ) ) );

    pipe = new Each( pipe, new Debug() );

    Map<Object, Object> properties = getPlatform().getProperties();

    FlowConnectorProps.setDebugLevel( properties, DebugLevel.NONE );

    Flow flow = getPlatform().getFlowConnector( properties ).connect( source, sink, pipe );

    flow.complete();

    validateLength( flow, 7 );
    }

  /**
   * This test allows for Fields.UNKNOWN to propagate from the RegexSplitter through to the UnGroup (or any other
   * operation).
   * <p/>
   * This could be dangerous but feels very natural and part of the intentions of having UNKNOWN
   *
   * @throws Exception
   */
  @Test
  public void testUnGroupUnknown() throws Exception
    {
    getPlatform().copyFromLocal( inputFileJoined );

    Tap source = getPlatform().getTextFile( inputFileJoined );
    Tap sink = getPlatform().getTextFile( getOutputPath( "ungrouped-unknown-nondeterministic" ), SinkMode.REPLACE );

    Pipe pipe = new Pipe( "test" );

    // emits Fields.UNKNOWN
    pipe = new Each( pipe, new Fields( 1 ), new RegexSplitter( "\t" ), Fields.ALL );

    // accepts Fields.UNKNOWN
    pipe = new Each( pipe, new UnGroup( Fields.size( 2 ), new Fields( 0 ), Fields.fields( new Fields( 1 ), new Fields( 2 ) ) ) );

    Flow flow = getPlatform().getFlowConnector().connect( source, sink, pipe );

    flow.complete();

    validateLength( flow, 10 );
    }

  // todo: re-enable these tests on next major release
  @Ignore
  public void testDupeHeadNames() throws Exception
    {
    if( true )
      return;

    Tap source = getPlatform().getTextFile( inputFileJoined );
    Tap sink = getPlatform().getTextFile( getOutputPath( "unknown" ), SinkMode.REPLACE );

    Pipe lhs = new Pipe( "test" );

    lhs = new Each( lhs, new Fields( "line" ), new RegexSplitter( " " ) );

    Pipe rhs = new Pipe( "test" );

    rhs = new Each( rhs, new Fields( "line" ), new RegexSplitter( " " ) );

    Pipe group = new GroupBy( Pipe.pipes( lhs, rhs ), Fields.size( 3 ) );

    try
      {
      getPlatform().getFlowConnector().connect( source, sink, group );
      fail( "did not fail on dupe head names" );
      }
    catch( Exception exception )
      {
      // ignore
      }
    }

  @Test
  public void testDupeTailNames() throws Exception
    {
    // todo: re-enable these tests on next major release
    if( true )
      return;

    Tap source = getPlatform().getTextFile( inputFileJoined );
    Tap sink = getPlatform().getTextFile( getOutputPath( "unknown" ), SinkMode.REPLACE );

    Pipe pipe = new Pipe( "test" );

    pipe = new Each( pipe, new Fields( "line" ), new RegexSplitter( " " ) );

    Pipe group = new GroupBy( pipe, Fields.size( 3 ) );

    Pipe lhs = new Pipe( "tail", group );
    lhs = new Each( group, new Fields( "line" ), new RegexSplitter( " " ) );

    Pipe rhs = new Pipe( "tail", group );
    rhs = new Each( group, new Fields( "line" ), new RegexSplitter( " " ) );

    Map<String, Tap> sinks = Cascades.tapsMap( Pipe.pipes( lhs, rhs ), Tap.taps( sink, sink ) );

    try
      {
      getPlatform().getFlowConnector().connect( source, sinks, Pipe.pipes( lhs, rhs ) );
      fail( "did not fail on dupe head names" );
      }
    catch( Exception exception )
      {
      // ignore
      }
    }

  @Test
  public void testIllegalCharsInTempFiles() throws Exception
    {
    getPlatform().copyFromLocal( inputFileJoined );

    Tap source = getPlatform().getTextFile( inputFileJoined );
    Tap sink = getPlatform().getTextFile( getOutputPath( "illegalchars" ), SinkMode.REPLACE );

//    Pipe pipe = new Pipe( "bar:bar@foo://blah/\t(*(**^**&%&%^@#@&&() :::: ///\\\\ \t illegal chars in it" );
    Pipe pipe = new Pipe( "**&%&%bar:bar@foo://blah/\t(*(**^**&%&%^@#@&&() :::: ///\\\\ \t illegal chars in it" );

    pipe = new Each( pipe, new Fields( "line" ), new RegexSplitter( " " ) );

    pipe = new GroupBy( pipe, new Fields( 0 ) );

    pipe = new GroupBy( pipe, new Fields( 0 ) );

    Flow flow = getPlatform().getFlowConnector().connect( source, sink, pipe );

    flow.complete();

    validateLength( flow, 5 );
    }

  /**
   * Method testCoGroupSplitPipe tests the case where CoGroup on the lhs steps on the tuple as it passes down
   * the rhs. this is rare and expects that one side is all filters.
   *
   * @throws Exception when
   */
  @Test
  public void testCoGroupSplitPipe() throws Exception
    {
    getPlatform().copyFromLocal( inputFileLower );

    Tap source = getPlatform().getTextFile( new Fields( "line" ), inputFileLower );
    Tap splitTap = getPlatform().getDelimitedFile( new Fields( "num", "char" ), getOutputPath( "intermediate" ), SinkMode.REPLACE );

    Function splitter = new RegexSplitter( new Fields( "num", "char" ), " " );

    Pipe split = new Each( "split", splitter );

    Flow splitFlow = getPlatform().getFlowConnector().connect( source, splitTap, split );

    splitFlow.complete();

    // using null pos so all fields are written
    Tap sink = getPlatform().getTextFile( new Fields( "line" ), getOutputPath( "cogroupsplit" ), SinkMode.REPLACE );

    Pipe lower = new Pipe( "lower" );

    Pipe lhs = new Pipe( "lhs", lower );

//    lhs = new Each( lhs, new Identity() ); // identity does not trigger the issue this tests.
//    lhs = new Each( lhs, new Debug( "lhs", true ) );

    Pipe rhs = new Pipe( "rhs", lower );

    rhs = new Each( rhs, new Debug( "rhs-pre", true ) );

    rhs = new Each( rhs, new Fields( "num" ), new Identity( new Fields( "num2" ) ) );

    rhs = new Each( rhs, new Debug( "rhs-post", true ) );

    Pipe cogroup = new CoGroup( lhs, new Fields( "num" ), rhs, new Fields( "num2" ) );

//    cogroup = new Each( cogroup, new Debug( true ) );

    Flow flow = getPlatform().getFlowConnector().connect( splitTap, sink, cogroup );

    flow.complete();

    validateLength( flow, 5, null );

    List<Tuple> results = getSinkAsList( flow );

    assertTrue( results.contains( new Tuple( "1\ta\t1" ) ) );
    assertTrue( results.contains( new Tuple( "2\tb\t2" ) ) );
    }

  /**
   * Method testCoGroupSplitPipe tests the case where GroupBy on the lhs steps on the tuple as it passes down
   * the rhs. this is rare and expects that one side is all filters.
   *
   * @throws Exception when
   */
  @Test
  public void testGroupBySplitPipe() throws Exception
    {
    getPlatform().copyFromLocal( inputFileLower );

    Tap source = getPlatform().getTextFile( new Fields( "line" ), inputFileLower );
    Tap splitTap = getPlatform().getDelimitedFile( new Fields( "num", "char" ), getOutputPath( "splitintermediate" ), SinkMode.REPLACE );

    Function splitter = new RegexSplitter( new Fields( "num", "char" ), " " );

    Pipe split = new Each( "split", splitter );

    Flow splitFlow = getPlatform().getFlowConnector().connect( source, splitTap, split );

    splitFlow.complete();

    // using null pos so all fields are written
    Tap sink = getPlatform().getTextFile( new Fields( "line" ), getOutputPath( "groupbysplit" ), SinkMode.REPLACE );

    Pipe lower = new Pipe( "lower" );

    Pipe lhs = new Pipe( "lhs", lower );

    Pipe rhs = new Pipe( "rhs", lower );

    rhs = new Each( rhs, new Fields( "num" ), new Identity( new Fields( "num2" ) ), new Fields( "num", "char" ) );


    Pipe groupBy = new GroupBy( Pipe.pipes( lhs, rhs ), new Fields( "num" ) );


    Flow flow = getPlatform().getFlowConnector().connect( splitTap, sink, groupBy );

    flow.complete();

    validateLength( flow, 10, null );

    List<Tuple> results = getSinkAsList( flow );

    assertEquals( 2, Collections.frequency( results, new Tuple( "1\ta" ) ) );
    assertEquals( 2, Collections.frequency( results, new Tuple( "2\tb" ) ) );
    }

  @Test
  public void testLastEachNotModified() throws Exception
    {
    copyFromLocal( inputFileApache );

    Tap source = getPlatform().getTextFile( inputFileApache );

    Pipe pipe = new Pipe( "test" );

    pipe = new Each( pipe, new Fields( "line" ), new TestFunction( new Fields( "insert" ), new Tuple( "inserted" ) ) );

    pipe = new GroupBy( pipe, new Fields( "insert" ) );

    Tap sink = getPlatform().getTextFile( getOutputPath( "lasteachmodified" ), SinkMode.REPLACE );

    Flow flow = getPlatform().getFlowConnector().connect( source, sink, pipe );

    flow.complete();

    validateLength( flow, 10, null );
    }

  @Test
  public void testComplexLogicAnd() throws Exception
    {
    copyFromLocal( inputFileLhs );

    Tap source = getPlatform().getDelimitedFile( new Fields( "num", "char" ), " ", inputFileLhs );

    Pipe pipe = new Pipe( "test" );

    Filter filter = new Not( new And( new Fields( "num" ), new RegexFilter( "1", true, true ), new Fields( "char" ), new RegexFilter( "a", true, true ) ) );

    // compounding the filter for the Fields.ALL case.
    pipe = new Each( pipe, filter );
    pipe = new Each( pipe, new Fields( "num", "char" ), filter );

    Tap sink = getPlatform().getDelimitedFile( Fields.ALL, " ", getOutputPath( "/regression/complexlogicand" ), SinkMode.REPLACE );

    Flow flow = getPlatform().getFlowConnector().connect( source, sink, pipe );

    flow.complete();

    validateLength( flow, 1, 2, Pattern.compile( "1\ta" ) );
    }

  @Test
  public void testComplexLogicOr() throws Exception
    {
    copyFromLocal( inputFileLhs );

    Tap source = getPlatform().getDelimitedFile( new Fields( "num", "char" ), " ", inputFileLhs );

    Pipe pipe = new Pipe( "test" );

    Filter filter = new Not( new Or( new Fields( "num" ), new RegexFilter( "1", true, true ), new Fields( "char" ), new RegexFilter( "a", true, true ) ) );

    // compounding the filter for the Fields.ALL case.
    pipe = new Each( pipe, filter );
    pipe = new Each( pipe, new Fields( "num", "char" ), filter );

    Tap sink = getPlatform().getDelimitedFile( Fields.ALL, " ", getOutputPath( "/regression/complexlogicor" ), SinkMode.REPLACE );

    Flow flow = getPlatform().getFlowConnector().connect( source, sink, pipe );

    flow.complete();

    validateLength( flow, 4, 2, Pattern.compile( "(1\t.)|(.\ta)" ) );
    }

  @Test
  public void testComplexLogicXor() throws Exception
    {
    copyFromLocal( inputFileLhs );

    Tap source = getPlatform().getDelimitedFile( new Fields( "num", "char" ), " ", inputFileLhs );

    Pipe pipe = new Pipe( "test" );

    Filter filter = new Not( new Xor( new Fields( "num" ), new RegexFilter( "1", true, true ), new Fields( "char" ), new RegexFilter( "a", true, true ) ) );

    // compounding the filter for the Fields.ALL case.
    pipe = new Each( pipe, filter );
    pipe = new Each( pipe, new Fields( "num", "char" ), filter );

    Tap sink = getPlatform().getDelimitedFile( Fields.ALL, " ", getOutputPath( "/regression/complexlogicxor" ), SinkMode.REPLACE );

    Flow flow = getPlatform().getFlowConnector().connect( source, sink, pipe );

    flow.complete();

    validateLength( flow, 3, 2, Pattern.compile( "(1\t.)|(.\ta)" ) );
    }

  @Test
  public void testGroupNoneSortUnknown() throws Exception
    {
    getPlatform().copyFromLocal( inputFileJoined );

    Tap source = getPlatform().getTextFile( inputFileJoined );
    Tap sink = getPlatform().getTextFile( getOutputPath( "none-unknown" ), SinkMode.REPLACE );

    Pipe pipe = new Pipe( "test" );

    pipe = new Each( pipe, new Fields( 1 ), new RegexSplitter( "\t" ) );

    pipe = new GroupBy( pipe, Fields.NONE, Fields.FIRST );

    Flow flow = getPlatform().getFlowConnector().connect( source, sink, pipe );

    flow.complete();

    validateLength( flow, 5 );
    }

  @Test
  public void testDeepPipeline() throws Exception
    {
    getPlatform().copyFromLocal( inputFileApache200 );

    Tap source = getPlatform().getTextFile( new Fields( "line" ), inputFileApache200 );
    Tap sink = getPlatform().getTextFile( getOutputPath( "deeppipline" ), SinkMode.REPLACE );

    Pipe pipe = new Pipe( "pipeline" );

    Function function = new ExpressionFunction( new Fields( "count" ), "line.split( \"\\s\").length", String.class );
    pipe = new Each( pipe, new Fields( "line" ), function, Fields.ALL );

    int depth = 50;

    for( int i = 0; i < depth; i++ )
      {
      pipe = new Each( pipe, new Fields( "line" ), new Identity( new Fields( 0 ) ), Fields.ALL );
      pipe = new Each( pipe, new Fields( "count" ), new Identity( new Fields( 0 ) ), Fields.ALL );
      pipe = new Each( pipe, new Fields( "line" ), new Identity(), Fields.REPLACE );
      pipe = new Each( pipe, new Fields( "count" ), new Identity(), Fields.REPLACE );
      pipe = new Each( pipe, new Fields( "line", "count" ), new Identity() );
      pipe = new Each( pipe, new Fields( "line", "count" ), new Identity( new Fields( "line2", "count2" ) ), new Fields( "line", "count2" ) );
      pipe = new Each( pipe, new Fields( "count2" ), new Identity( new Fields( "count" ) ), new Fields( "line", "count" ) );
      }

    int modulo = 1000000;

    pipe = new Each( pipe, new Fields( "line" ), new ExpressionFunction( new Fields( "hash" ), "line.hashCode() % " + modulo, String.class ), Fields.ALL ); // want some collisions

    pipe = new GroupBy( pipe, new Fields( "hash" ) );

    for( int i = 0; i < depth; i++ )
      pipe = new Every( pipe, new Fields( "count" ), new Sum( new Fields( "sum" + ( i + 1 ) ) ) );

    for( int i = 0; i < depth; i++ )
      {
      pipe = new Each( pipe, new Fields( "hash" ), new Identity( new Fields( 0 ) ), Fields.ALL );
      pipe = new Each( pipe, new Fields( "sum1" ), new Identity( new Fields( 0 ) ), Fields.ALL );
      pipe = new Each( pipe, new Fields( "hash", "sum1" ), new Identity(), Fields.SWAP );
      }

    Flow flow = getPlatform().getFlowConnector().connect( source, sink, pipe );

    flow.complete();
    }

  @Test
<<<<<<< HEAD
  public void testOOMEPreGroup() throws Exception
    {
    copyFromLocal( inputFileApache );

    Tap source = getPlatform().getTextFile( inputFileApache );

    Pipe pipe = new Pipe( "test" );

    pipe = new Each( pipe, new Fields( "line" ), new TestFunction( new Fields( "insert" ), null )
    {
    @Override
    protected void throwIntentionalException()
      {
      throw new OutOfMemoryError( "fake error" );
      }
    } );

    Tap sink = getPlatform().getTextFile( getOutputPath( "oomepre" ), SinkMode.REPLACE );

    Flow flow = getPlatform().getFlowConnector().connect( source, sink, pipe );

    try
      {
      flow.complete();
      fail( "no failure thrown" );
      }
    catch( Throwable exception )
      {
      System.out.println( "exception = " + exception );
      exception.printStackTrace();
      if( !getPlatform().isMapReduce() )
        assertTrue( exception instanceof OutOfMemoryError );
      }
    }

  @Test
  public void testOOMEPostGroup() throws Exception
    {
    getPlatform().copyFromLocal( inputFileLower );
    getPlatform().copyFromLocal( inputFileUpper );

    Tap sourceLower = getPlatform().getTextFile( new Fields( "offset", "line" ), inputFileLower );
    Tap sourceUpper = getPlatform().getTextFile( new Fields( "offset", "line" ), inputFileUpper );

    Map sources = new HashMap();

    sources.put( "lower", sourceLower );
    sources.put( "upper", sourceUpper );

    Tap sink = getPlatform().getTextFile( new Fields( "line" ), getOutputPath( "oomepost" ), SinkMode.REPLACE );

    Function splitter = new RegexSplitter( new Fields( "num", "char" ), " " );

    Pipe pipeLower = new Each( new Pipe( "lower" ), new Fields( "line" ), splitter );
    Pipe pipeUpper = new Each( new Pipe( "upper" ), new Fields( "line" ), splitter );

    Pipe splice = new CoGroup( pipeLower, new Fields( "num" ), pipeUpper, new Fields( "num" ), Fields.size( 4 ) );

    splice = new Each( splice, Fields.NONE, new TestFunction( new Fields( "insert" ), null )
    {
    @Override
    protected void throwIntentionalException()
      {
      throw new OutOfMemoryError( "fake error" );
      }
    } );

    Flow flow = getPlatform().getFlowConnector().connect( sources, sink, splice );

    try
      {
      flow.complete();
      fail( "no failure thrown" );
      }
    catch( Throwable exception )
      {
      System.out.println( "exception = " + exception );
      exception.printStackTrace();
      if( !getPlatform().isMapReduce() )
        assertTrue( exception instanceof OutOfMemoryError );
      }
=======
  public void testUnknownReplace() throws Exception
    {
    getPlatform().copyFromLocal( inputFileJoined );

    Tap source = getPlatform().getDelimitedFile( Fields.UNKNOWN, "-", inputFileJoined );
    Tap sink = getPlatform().getDelimitedFile( Fields.UNKNOWN, getOutputPath( "unknown-replace" ), SinkMode.REPLACE );

    Pipe pipe = new Pipe( "test" );

    pipe = new Each( pipe, new Fields( 0 ), new Insert( Fields.ARGS, "value" ), Fields.REPLACE );

    pipe = new Each( pipe, new Debug() );

    Map<Object, Object> properties = getPlatform().getProperties();

    FlowConnectorProps.setDebugLevel( properties, DebugLevel.NONE );

    Flow flow = getPlatform().getFlowConnector( properties ).connect( source, sink, pipe );

    flow.complete();

    assertEquals( 5, asList( flow, sink ).size() );

    Set<Tuple> results = asSet( flow, sink );

    assertEquals( 1, results.size() );
    assertEquals( new Tuple( "value" ), results.iterator().next() );
>>>>>>> d9813013
    }
  }<|MERGE_RESOLUTION|>--- conflicted
+++ resolved
@@ -547,7 +547,36 @@
     }
 
   @Test
-<<<<<<< HEAD
+  public void testUnknownReplace() throws Exception
+    {
+    getPlatform().copyFromLocal( inputFileJoined );
+
+    Tap source = getPlatform().getDelimitedFile( Fields.UNKNOWN, "-", inputFileJoined );
+    Tap sink = getPlatform().getDelimitedFile( Fields.UNKNOWN, getOutputPath( "unknown-replace" ), SinkMode.REPLACE );
+
+    Pipe pipe = new Pipe( "test" );
+
+    pipe = new Each( pipe, new Fields( 0 ), new Insert( Fields.ARGS, "value" ), Fields.REPLACE );
+
+    pipe = new Each( pipe, new Debug() );
+
+    Map<Object, Object> properties = getPlatform().getProperties();
+
+    FlowConnectorProps.setDebugLevel( properties, DebugLevel.NONE );
+
+    Flow flow = getPlatform().getFlowConnector( properties ).connect( source, sink, pipe );
+
+    flow.complete();
+
+    assertEquals( 5, asList( flow, sink ).size() );
+
+    Set<Tuple> results = asSet( flow, sink );
+
+    assertEquals( 1, results.size() );
+    assertEquals( new Tuple( "value" ), results.iterator().next() );
+    }
+
+  @Test
   public void testOOMEPreGroup() throws Exception
     {
     copyFromLocal( inputFileApache );
@@ -629,34 +658,5 @@
       if( !getPlatform().isMapReduce() )
         assertTrue( exception instanceof OutOfMemoryError );
       }
-=======
-  public void testUnknownReplace() throws Exception
-    {
-    getPlatform().copyFromLocal( inputFileJoined );
-
-    Tap source = getPlatform().getDelimitedFile( Fields.UNKNOWN, "-", inputFileJoined );
-    Tap sink = getPlatform().getDelimitedFile( Fields.UNKNOWN, getOutputPath( "unknown-replace" ), SinkMode.REPLACE );
-
-    Pipe pipe = new Pipe( "test" );
-
-    pipe = new Each( pipe, new Fields( 0 ), new Insert( Fields.ARGS, "value" ), Fields.REPLACE );
-
-    pipe = new Each( pipe, new Debug() );
-
-    Map<Object, Object> properties = getPlatform().getProperties();
-
-    FlowConnectorProps.setDebugLevel( properties, DebugLevel.NONE );
-
-    Flow flow = getPlatform().getFlowConnector( properties ).connect( source, sink, pipe );
-
-    flow.complete();
-
-    assertEquals( 5, asList( flow, sink ).size() );
-
-    Set<Tuple> results = asSet( flow, sink );
-
-    assertEquals( 1, results.size() );
-    assertEquals( new Tuple( "value" ), results.iterator().next() );
->>>>>>> d9813013
     }
   }