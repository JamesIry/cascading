/*
 * Copyright (c) 2007-2009 Concurrent, Inc. All Rights Reserved.
 *
 * Project and contact information: http://www.cascading.org/
 *
 * This file is part of the Cascading project.
 *
 * Cascading is free software: you can redistribute it and/or modify
 * it under the terms of the GNU General Public License as published by
 * the Free Software Foundation, either version 3 of the License, or
 * (at your option) any later version.
 *
 * Cascading is distributed in the hope that it will be useful,
 * but WITHOUT ANY WARRANTY; without even the implied warranty of
 * MERCHANTABILITY or FITNESS FOR A PARTICULAR PURPOSE.  See the
 * GNU General Public License for more details.
 *
 * You should have received a copy of the GNU General Public License
 * along with Cascading.  If not, see <http://www.gnu.org/licenses/>.
 */

package cascading.tap;

<<<<<<< HEAD
=======
import java.io.IOException;
import java.net.URI;
import java.net.URISyntaxException;
import java.util.Map;

import cascading.flow.hadoop.HadoopUtil;
>>>>>>> 0de90efd
import cascading.scheme.Scheme;
import cascading.scheme.SequenceFile;
import cascading.tap.hadoop.TapCollector;
import cascading.tap.hadoop.TapIterator;
import cascading.tuple.Fields;
import cascading.tuple.TupleEntryCollector;
import cascading.tuple.TupleEntryIterator;
import cascading.tuple.hadoop.TupleSerialization;
import cascading.util.Util;
import org.apache.hadoop.fs.FileStatus;
import org.apache.hadoop.fs.FileSystem;
import org.apache.hadoop.fs.Path;
import org.apache.hadoop.fs.s3native.NativeS3FileSystem;
import org.apache.hadoop.mapred.FileInputFormat;
import org.apache.hadoop.mapred.FileOutputFormat;
import org.apache.hadoop.mapred.JobConf;
import org.apache.log4j.Logger;

import java.io.IOException;
import java.net.URI;
import java.net.URISyntaxException;
import java.util.Map;

/**
 * Class Hfs is the base class for all Hadoop file system access. Use {@link Dfs}, {@link Lfs}, or {@link S3fs}
 * for resources specific to Hadoop Distributed file system, the Local file system, or Amazon S3, respectively.
 * <p/>
 * Use the Hfs class if the 'kind' of resource is unknown at design time. To use, prefix a scheme to the 'stringPath'. Where
 * <code>hdfs://...</code> will denonte Dfs, <code>file://...</code> will denote Lfs, and
 * <code>s3://aws_id:aws_secret@bucket/...</code> will denote S3fs.
 * <p/>
 * Call {@link #setTemporaryDirectory(java.util.Map, String)} to use a different temporary file directory path
 * other than the current Hadoop default path.
 */
public class Hfs extends Tap
  {
  /** Field LOG */
  private static final Logger LOG = Logger.getLogger( Hfs.class );
  /** Field serialVersionUID */
  private static final long serialVersionUID = 1L;

  /** Field TEMPORARY_DIRECTORY */
  private static final String TEMPORARY_DIRECTORY = "cascading.tmp.dir";

  /** Field stringPath */
  String stringPath;
  /** Field uriScheme */
  transient URI uriScheme;
  /** Field path */
  transient Path path;
  /** Field paths */
  private transient FileStatus[] statuses;

  /**
   * Method setTemporaryDirectory sets the temporary directory on the given properties object.
   *
   * @param properties of type Map<Object,Object>
   * @param tempDir    of type String
   */
  public static void setTemporaryDirectory( Map<Object, Object> properties, String tempDir )
    {
    properties.put( TEMPORARY_DIRECTORY, tempDir );
    }

  /**
   * Methdo getTemporaryDirectory returns the configured temporary directory from the given properties object.
   *
   * @param properties of type Map<Object,Object>
   * @return a String or null if not set
   */
  public static String getTemporaryDirectory( Map<Object, Object> properties )
    {
    return (String) properties.get( TEMPORARY_DIRECTORY );
    }

  protected Hfs()
    {
    }

  protected Hfs( Scheme scheme )
    {
    super( scheme );
    }

  /**
   * Constructor Hfs creates a new Hfs instance.
   *
   * @param fields     of type Fields
   * @param stringPath of type String
   */
  public Hfs( Fields fields, String stringPath )
    {
    super( new SequenceFile( fields ) );
    setStringPath( stringPath );
    }

  /**
   * Constructor Hfs creates a new Hfs instance.
   *
   * @param fields     of type Fields
   * @param stringPath of type String
   * @param replace    of type boolean
   */
  public Hfs( Fields fields, String stringPath, boolean replace )
    {
    super( new SequenceFile( fields ), replace ? SinkMode.REPLACE : SinkMode.KEEP );
    setStringPath( stringPath );
    }

  /**
   * Constructor Hfs creates a new Hfs instance.
   *
   * @param fields     of type Fields
   * @param stringPath of type String
   * @param sinkMode   of type SinkMode
   */
  public Hfs( Fields fields, String stringPath, SinkMode sinkMode )
    {
    super( new SequenceFile( fields ), sinkMode );
    setStringPath( stringPath );

    if( sinkMode == SinkMode.UPDATE )
      throw new IllegalArgumentException( "updates are not supported" );
    }

  /**
   * Constructor Hfs creates a new Hfs instance.
   *
   * @param scheme     of type Scheme
   * @param stringPath of type String
   */
  public Hfs( Scheme scheme, String stringPath )
    {
    super( scheme );
    setStringPath( stringPath );
    }

  /**
   * Constructor Hfs creates a new Hfs instance.
   *
   * @param scheme     of type Scheme
   * @param stringPath of type String
   * @param replace    of type boolean
   */
  public Hfs( Scheme scheme, String stringPath, boolean replace )
    {
    super( scheme, replace ? SinkMode.REPLACE : SinkMode.KEEP );
    setStringPath( stringPath );
    }

  /**
   * Constructor Hfs creates a new Hfs instance.
   *
   * @param scheme     of type Scheme
   * @param stringPath of type String
   * @param sinkMode   of type SinkMode
   */
  public Hfs( Scheme scheme, String stringPath, SinkMode sinkMode )
    {
    super( scheme, sinkMode );
    setStringPath( stringPath );
    }

  protected void setStringPath( String stringPath )
    {
    this.stringPath = Util.normalizeUrl( stringPath );
    }

  protected void setUriScheme( URI uriScheme )
    {
    this.uriScheme = uriScheme;
    }

  public URI getURIScheme( JobConf jobConf ) throws IOException
    {
    if( uriScheme != null )
      return uriScheme;

    uriScheme = makeURIScheme( jobConf );

    return uriScheme;
    }

  protected URI makeURIScheme( JobConf jobConf ) throws IOException
    {
    try
      {
      URI uriScheme = null;

      if( LOG.isDebugEnabled() )
        LOG.debug( "handling path: " + stringPath );

      URI uri = new URI( stringPath );
      String schemeString = uri.getScheme();
      String authority = uri.getAuthority();

      if( LOG.isDebugEnabled() )
        {
        LOG.debug( "found scheme: " + schemeString );
        LOG.debug( "found authority: " + authority );
        }

      if( schemeString != null && authority != null )
        uriScheme = new URI( schemeString + "://" + uri.getAuthority() );
      else if( schemeString != null )
        uriScheme = new URI( schemeString + ":///" );
      else
        uriScheme = getDefaultFileSystemURIScheme( jobConf );

      if( LOG.isDebugEnabled() )
        LOG.debug( "using uri scheme: " + uriScheme );

      return uriScheme;
      }
    catch( URISyntaxException exception )
      {
      throw new TapException( "could not determine scheme from path: " + getPath(), exception );
      }
    }

  /**
   * Method getDefaultFileSystemURIScheme returns the URI scheme for the default Hadoop FileSystem.
   *
   * @param jobConf of type JobConf
   * @return URI
   * @throws IOException when
   */
  public URI getDefaultFileSystemURIScheme( JobConf jobConf ) throws IOException
    {
    return getDefaultFileSystem( jobConf ).getUri();
    }

  @Override
  public boolean isWriteDirect()
    {
    return super.isWriteDirect() || stringPath != null && stringPath.matches( "(^https?://.*$)|(^s3tp://.*$)" );
    }

  protected FileSystem getDefaultFileSystem( JobConf jobConf ) throws IOException
    {
    return FileSystem.get( jobConf );
    }

  protected FileSystem getFileSystem( JobConf jobConf ) throws IOException
    {
    return FileSystem.get( getURIScheme( jobConf ), jobConf );
    }

  /** @see Tap#getPath() */
  @Override
  public Path getPath()
    {
    if( path != null )
      return path;

    if( stringPath == null )
      throw new IllegalStateException( "path not initialized" );

    path = new Path( stringPath );

    return path;
    }

  @Override
  public Path getQualifiedPath( JobConf conf ) throws IOException
    {
    return getPath().makeQualified( getFileSystem( conf ) );
    }

  @Override
  public void sourceInit( JobConf conf ) throws IOException
    {
    Path qualifiedPath = getQualifiedPath( conf );

    for( Path exitingPath : FileInputFormat.getInputPaths( conf ) )
      {
      if( exitingPath.equals( qualifiedPath ) )
        throw new TapException( "may not add duplicate paths, found: " + exitingPath );
      }

    FileInputFormat.addInputPath( conf, qualifiedPath );

    super.sourceInit( conf );

    makeLocal( conf, qualifiedPath, "forcing job to local mode, via source: " );

    TupleSerialization.setSerializations( conf ); // allows Hfs to be used independent of Flow
    }

  @Override
  public void sinkInit( JobConf conf ) throws IOException
    {
    // do not delete if initialized from within a task
    if( isReplace() && conf.get( "mapred.task.partition" ) == null )
      deletePath( conf );

    Path qualifiedPath = getQualifiedPath( conf );

    FileOutputFormat.setOutputPath( conf, qualifiedPath );
    super.sinkInit( conf );

    makeLocal( conf, qualifiedPath, "forcing job to local mode, via sink: " );

    TupleSerialization.setSerializations( conf ); // allows Hfs to be used independent of Flow
    }

  private void makeLocal( JobConf conf, Path qualifiedPath, String infoMessage )
    {
    if( !conf.get( "mapred.job.tracker", "" ).equalsIgnoreCase( "local" ) && qualifiedPath.toUri().getScheme().equalsIgnoreCase( "file" ) )
      {
      if( LOG.isInfoEnabled() )
        LOG.info( infoMessage + toString() );

      conf.set( "mapred.job.tracker", "local" ); // force job to run locally
      }
    }

  @Override
  public boolean makeDirs( JobConf conf ) throws IOException
    {
    if( LOG.isDebugEnabled() )
      LOG.debug( "making dirs: " + getQualifiedPath( conf ) );

    return getFileSystem( conf ).mkdirs( getPath() );
    }

  @Override
  public boolean deletePath( JobConf conf ) throws IOException
    {
    if( LOG.isDebugEnabled() )
      LOG.debug( "deleting: " + getQualifiedPath( conf ) );

    // do not delete the root directory
    if( getQualifiedPath( conf ).depth() == 0 )
      return true;

    FileSystem fileSystem = getFileSystem( conf );

    try
      {
      return fileSystem.delete( getPath(), true );
      }
    catch( NullPointerException exception )
      {
      // hack to get around npe thrown when fs reaches root directory
      if( !( fileSystem instanceof NativeS3FileSystem ) )
        throw exception;
      }

    return true;
    }

  @Override
  public boolean pathExists( JobConf conf ) throws IOException
    {
    return getFileSystem( conf ).exists( getPath() );
    }

  @Override
  public long getPathModified( JobConf conf ) throws IOException
    {
    FileStatus fileStatus = getFileSystem( conf ).getFileStatus( getPath() );

    if( !fileStatus.isDir() )
      return fileStatus.getModificationTime();

    makeStatuses( conf );

    // statuses is empty, return 0
    if( statuses == null || statuses.length == 0 )
      return 0;

    long date = 0;

    // filter out directories as we don't recurse into sub dirs
    for( FileStatus status : statuses )
      {
      if( !status.isDir() )
        date = Math.max( date, status.getModificationTime() );
      }

    return date;
    }

  protected Path getTempPath( JobConf conf )
    {
    String tempDir = conf.get( TEMPORARY_DIRECTORY );

    if( tempDir == null )
      tempDir = conf.get( "hadoop.tmp.dir" );

    return new Path( tempDir );
    }

  protected String makeTemporaryPathDir( String name )
    {
    return name.replaceAll( "[\\W\\s]+", "_" ) + Integer.toString( (int) ( 10000000 * Math.random() ) );
    }

  /**
   * Given a file-system object, it makes an array of paths
   *
   * @param conf of type JobConf
   * @throws IOException on failure
   */
  private void makeStatuses( JobConf conf ) throws IOException
    {
    if( statuses != null )
      return;

    statuses = getFileSystem( conf ).listStatus( getPath() );
    }

  /** @see Object#toString() */
  @Override
  public String toString()
    {
    if( stringPath != null )
      return getClass().getSimpleName() + "[\"" + getScheme() + "\"]" + "[\"" + Util.sanitizeUrl( stringPath ) + "\"]"; // sanitize
    else
      return getClass().getSimpleName() + "[\"" + getScheme() + "\"]" + "[not initialized]";
    }

  /** @see Tap#equals(Object) */
  @Override
  public boolean equals( Object object )
    {
    if( this == object )
      return true;
    if( object == null || getClass() != object.getClass() )
      return false;
    if( !super.equals( object ) )
      return false;

    Hfs hfs = (Hfs) object;

    if( stringPath != null ? !stringPath.equals( hfs.stringPath ) : hfs.stringPath != null )
      return false;

    return true;
    }

  /** @see Tap#hashCode() */
  @Override
  public int hashCode()
    {
    int result = super.hashCode();
    result = 31 * result + ( stringPath != null ? stringPath.hashCode() : 0 );
    return result;
    }

  public TupleEntryIterator openForRead( JobConf conf ) throws IOException
    {
    Map<Object, Object> properties = HadoopUtil.createProperties( conf );

    properties.remove( "mapred.input.dir" );

    conf = HadoopUtil.createJobConf( properties, null );

    return new TupleEntryIterator( getSourceFields(), new TapIterator( this, conf ) );
    }

  public TupleEntryCollector openForWrite( JobConf conf ) throws IOException
    {
    return new TapCollector( this, conf );
    }
  }<|MERGE_RESOLUTION|>--- conflicted
+++ resolved
@@ -21,15 +21,12 @@
 
 package cascading.tap;
 
-<<<<<<< HEAD
-=======
 import java.io.IOException;
 import java.net.URI;
 import java.net.URISyntaxException;
 import java.util.Map;
 
 import cascading.flow.hadoop.HadoopUtil;
->>>>>>> 0de90efd
 import cascading.scheme.Scheme;
 import cascading.scheme.SequenceFile;
 import cascading.tap.hadoop.TapCollector;
@@ -48,11 +45,6 @@
 import org.apache.hadoop.mapred.JobConf;
 import org.apache.log4j.Logger;
 
-import java.io.IOException;
-import java.net.URI;
-import java.net.URISyntaxException;
-import java.util.Map;
-
 /**
  * Class Hfs is the base class for all Hadoop file system access. Use {@link Dfs}, {@link Lfs}, or {@link S3fs}
  * for resources specific to Hadoop Distributed file system, the Local file system, or Amazon S3, respectively.
