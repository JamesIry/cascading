Cascading Change Log

<<<<<<< HEAD
unreleased (wip 1.1)

  Added j.b.ConstructorProperties annotation to relevant class constructors.

  Added new convenience method c.p.Pipe#names to return an array of all the pipe names in an assembly. This supports
  the dynamic creation of traps from opaque assemblies.

  Added new c.s.Scheme type c.s.TextDelimited to allow native support for delimited text files.

  Added optimization during CoGrouping where the most LHS pipe will not ever be accumulated, instead the values iterator
  will be used directly. This allows for the most dense values to be on the LHS, and the most sparse to be on the
  RHS of the join.

  Added new counters for tuple spills and reads. Also logs grouping after first spill.

  Added compression of object serialization and deserialization, on by default. This improves reliability
  of very large jobs with very large numbers of input files.

  Fixed bad cast of j.l.Error when caught in map/reduce pipeline stack.

  Added c.t.Fields#rename to simplify Fields instance manipulations.

  Added support for resultGroupFields in c.p.CoGroup. This allows the outgoing grouping fields to be set.

  Added c.t.h.BytesSerialization and c.t.h.BytesComparator to allow for c.t.Tuple instances
  to hold raw byte arrays (byte[]), and allow joining, grouping, and secondary sorting.

  Changed c.t.Tuple and underlying framework to support j.l.Object instead of j.l.Comparable. Note that
  Tuple#get() returns Comparable to maintain backwards compatibility.

  Added support for custom j.u.Comparator instances to control the grouping and sort orders in c.p.CoGroup and
  c.p.GroupBy via the c.t.Fields class.

  Added support for planner managed debugging levels via the c.o.DebugLevel enum. Now c.o.Debug operations
  can be planned out at runtime in the same manner as c.o.Assertion operations.

  Refactored xpath operations to re-use j.x.p.DocumentBuilder instances.

  Refactored fields resolver framework to emit consistent error messages across all field resolution types.

  Fixed bug where c.t.Tuples would fail when coercing non-standard java types or primitives.

  Fixed bug where c.t.Tap instances that returned true for #isWriteDirect() were not properly being initialized
  when used as a sink.

  Added guid like ID values to c.f.Flow and c.c.Cascade instances.

  Refactored reduce side grouping and co-grouping operations to remove redundant code calls.

  Added ability to capture Hadoop specific job details like task start and stop times, and all available counter values.

  Added accessor for increment counters on c.s.CascadingStats. This allows applications to pull aggregate counter
  values from c.c.Cascade, c.f.Flow, or c.f.FlowSteps.

  Added c.t.GlobHfs c.t.Tap type that accepts Hadoop style globbing syntax. This allows multiple files that match
  a given pattern to be used as the sources to a Flow.

  Added c.o.s.State and c.o.s.Counter helper operations that respectively set 'state' and increment counters.

  Added c.f.FlowProcess#setStatus method to allow for text status messages to be posted.

  Added c.o.a.AssertNotEquals assertion type.

  Removed planner restriction that traps must not cross map/reduce boundaries. This allows for a single c.t.Tap
  trap to be used across a whole branch, regardless of underlying topology.

  Added new c.t.Field field set type named Fields.SWAP. Can only be used as a result selector. Specifies operation
  results will replace the argument fields. The remaining input fields will remain intact.

  Deprecated c.t.SinkMode#APPEND and replaced with c.t.SinkMode#UPDATE.

  Added c.t.MultiSinkTap to allow for simultaneous writes to multiple unique locations.

  Added support for compression of c.t.SpillableTupleList by default in order to speed up c.p.CoGrouping operations
  where there are very large numbers of values per grouping key.

  Added c.o.f.SetValue function for setting values based on the result of a c.o.Filter instance.

  Added support for configuring polling interval of job status via c.f.h.MultiMapReducePlanner.

  Added c.f.h.MultiMapReducePlanner optimization to detect 'equivalent' adjacent c.t.Tap instances in a c.f.Flow.
  This can drastically reduce the number of jobs when there are intermediate sinks between pipe assemblies.
  If the taps are not compatible, a job will be inserted to convert the temp tap data to the sink format.

  Added support for 'safe' c.o.Operations. By default Operations are safe, that is, they have no side-effects, or
  if they do, they are idempotent. Non-safe operations are treated differently by the c.f.h.MultiMapReducePlanner.

  Added new c.t.Field field set type named Fields.REPLACE. Can only be used as a result selector. Specifies the
  operation results will replace values in fields with the same names. That is, inline values can be replaced in a
  single c.p.Each or c.p.Every. It is especially useful when used with Fields.ARGS as the operation field declaration.

unreleased (wip-1.0.18)
=======
1.0.18

  Changed c.t.Tuple#print to not quote null elements to distinguish between 'null' Strings and null values.

  Changed planner exception messages to quote head and tail names.

  Changed log messages to info when hdfs client finalizer hook cannot be found.
>>>>>>> 9046673b

  Fix for NPE in c.t.h.MultiInputFormat during certain testing scenarios. Also changed proportioning to honor
  suggested numSplits value.

  Fix for temp files starting with underscores (_) causing them to be ignored.

  Fix for mixed types in properties object causing ClassCastExceptions.

  Fix for case where one side of a branch multiplexed in a mapper could step on c.t.Tuple values before being
  handed to the next branch.

  Fix for edge case where Cascading jars are stored in Hadoop classpath and deserialization of c.f.Flow fails.

  Fix for bad cast of j.l.Error when caught in map/reduce pipeline stack.

  Fix for bug when selecting positional Fields from positional Fields.

  Fix for case when an c.o.Aggregator#start is called when there are no values to iterate across in current grouping.

1.0.17

  Changed behavior when cleaning temp files that allows shutdown to continue even if an exception is thrown
  during temp file delete.

  Fix bug where c.f.FlowProcess#openTapForRead() included current input file values in iterator.

  Fix for intermediate temp files not being cleaned up on c.f.Flow#stop().

  Fixed bug where NPE is thrown if all hadoop default properties are not available.

1.0.16

  Fixed bug where in some instances o.a.h.m.JobConf hangs when instantiated during co-grouping.

  Fixed bug in c.CascadingTestCase#invokeBuffer where the output collector was not properly being set. Added
  new methods on #invokeBuffer and #invokeAggregator to take a groping c.t.TupleEntry.

1.0.15

  Fixed bug where c.t.Fields did not check for a null field name or position on the ctor.

  Fixed bug in c.u.Util#join() methods where if the first value was empty, the delimiter was not properly applied.

  Fixed issue in c.t.h.FSDigestOutputStream where seek() now must be implemented with modern versions of Hadoop.

1.0.14

  Fixed bug in planner where JGraphT sometimes returns null instead of an empty List.

  Fixed bug in c.o.x.XPathParser that prevented use of multiple xpath expressions.

  Added configuration propety allowing job polling interval to be configured per c.f.Flow via
  Flow#setJobPollingInterval().

  Updated ant build to not hard-code hadoop/lib sub-dir names.

1.0.13

  Fixed bug where non-String j.u.Property values where not being copied to the internal o.a.h.m.JobConf instance.

  Fixed bug where custom serializations where not recognized during co-grouping spills inside c.t.SpillableTupleList.

1.0.12

  Fixed bug where the c.f.FlowPlanner did not detect that tails were not bound to sinks, or that some tail references
  were missing.

  Fixed j.u.ConcurrentModificationException when using a c.c.CascadeConnector on c.f.Flows using a c.t.MultiSink
  c.t.Tap.

  Fixed bug where c.f.s.StackException was being wrapped preventing failures within sink c.t.Tap instances from
  causing the c.f.Flow to fail. This mainly affected Flows using traps.

1.0.11

  Added clearer error message when c.t.Tap is used as both source and sink in a given Flow.

  Demoted all DEBUG related c.t.Tuple#print() calls to TRACE.

  Fixed NPE when planner finds inconsistencies with c.t.Tap and c.p.Pipe names.

1.0.10

  Updated planner error messages when field name collisions detected.

  Fixed issue where temporary paths were not getting deleted consistently.

1.0.9

  Fixed issue where reverse ordering a c.p.GroupBy was not possible when sortFields were not given.

  Changed c.f.s.StackElement#close() behavior to close elements from the top of the stack.

1.0.8

  Fixed bug where Hadoop FS shutdown hooks prevented cleanup of c.f.Flow intermediate files.

  Fixed bug where c.t.MultiTap was not accounted for when planning a c.c.Cascade.

  Fixed bug where operations in the default package caused NPE when calculating the stacktrace.

  Added c.f.StepCounters enum and now increment the counters Tuples_Read, Tuples_Written, Tuples_Trapped.

  Fixes for instabilities when using traps in some instances.

  Workaround for bug in o.a.h.f.s.NativeS3FileSystem where a null is returned when getting a FileStatus array
  in some cases.

1.0.7

  Fixed bug where c.o.r.RegexSplitter did not consistently split incoming values if the value had blank
  fields between the split delimiter. This only occurs if the incoming tuple is declared Fields.UNKNOWN
  and won't affect any tuple with declared field names. Though this is an incompatible change, the bug
  breaks the contract of the splitter.

  Deprecated all S3 supporting classes, including c.t.S3fs. The s3n:// protocol is the preferred S3 interface.

  Fixed bug where c.t.Hfs caused a NPE from the NativeS3FileSytem when attempting to delete the root directory.
  Hfs now detects a delete is attempted on the root dir, and returns immediately.

1.0.6

  Fixed bug where a uri path to a s3n://bucket/ could cause an NPE when determining mod time on the path.

  Fixed bug where sink c.s.Scheme sink fields were not being consulted during planning. This fix may
  cause planner errors in existing applications where the sink fields are not actually available in the incoming
  tuple stream.

  Updated application jar discovery to provide more sane defaults supporting simple cases.

  Fixed bug where default properties in nested j.u.Properties object were not being copied.

1.0.5

  Added check if num reducers is zero, if so, assume #reduce() has no intention of being called and return silently.

1.0.4

  Updated split optimizer to perform a multipass optimization.

  Fixed bug where c.f.MultiMapReducePlanner was not properly handling splits on named Pipe instances.

  Added c.t.TemplateTap constructor arg that allows for independent tuple selection for use by template path.

  Fixed bug where unsafe filename characters were leaking into temporary filenames, didn't take the first time.

1.0.3

  Fixed bug in c.f.MultiMapReducePlanner where split and joins with the same source were not handled properly.

  Fixed bug in c.f.Flow#writeDOT caused by changes in 1.0.2.

  Fixed bug in c.o.t.DateFormatter and c.o.t.DateParser where the TimeZone value was not being properly set. This
  fix could affect existing applications.

1.0.2

  Added rules to verify no duplicate head or tail names exist in an assembly when calling c.f.FlowConnector#connect().
  Currently a WARNING will be issued via the logger, next major release this will be an exception. This is a change
  that was supported in prior releases, but turns out to allow error prone code. Two workarounds are availabe: bind
  the same tap to both names in the tap map, or split from a single named c.p.Pipe instance.

  Added support for c.o.e.ExpressionFunction to evaluate expressions with no input parameters.

  Reverted MR job naming to include sink c.t.Tap name. More verbose, but easier for degugging.

  Update c.c.Cascade to not delete c.f.Flow sinks if they are appendable before the Flow is executed.

  Updated error messages to warn when internal element graphs remove all place holders resulting in an empty graph
  usually due to missing linkages between pipe assemblies.

  Allowing Fields.UNKNOWN to propagate through pipes that do not declare argument selectors. This is a relaxation
  of the strict planning and seems very natural when assembling pipes to process unknown field sets. Reserving
  the right to revert this feature if it causes unforseen issues.

  Fixed bug in c.o.f.UnGroup where the num arg value was improperly calculated.

  Allow for white space in the serializations token property so it can be set in a config file simply.

  Added new log message if no serialization token is found for a class being serialized out.

  Fixed bug that allowed c.t.Field instances to be nested in new Fields instances.

  Updated many error messages to print the number of fields along with a list of the field names.

  Fixed bug preventing custom c.s.Scheme types from using a different key/value classes in some situations.

  Fixed bug preventing c.t.TemplateTap from being written to in Reducer.

1.0.1

  Improved error message for the case a Hadoop serializer/deserializer cannot be found.

  Changed c.s.Scheme sourceFields default to Fields.UKNOWN. sinkFields default remains Fields.ALL.

  Fixed bug where unsafe filename characters were leaking into temporary filenames.

  Changed SinkMode.APPEND support checks to be done in c.t.Hfs, instead of c.t.Tap.

1.0.0

  Updated copyright messages.

  Fixed bug where c.t.TuplePair threw a NPE during dubugging.

  Fixed bug where positional selectors failed against Fields.UNKNOWN.

  Changed all constructors on c.p.Group to be protected. Must now use subclasses to construct.

  Renamed c.t.Fields#minus to subtract.

0.10.0

  Changed c.p.CoGroup "repeat" parameter to numSelfJoins to respresent the actual number of self joins to be performed.
  Thus a value of 1, will cause a single self join of a pipe. Users will need to decrement the current value by 1.

  Changed c.p.CoGroup "repeat" parameter to numSelfJoins to respresent the actual number of self joins to be performed.
  Thus a value of 1, will cause a single self join of a pipe. Users will need to decrement the current value by 1.

  Fixed bug with temporary filename generation where path created was too long.

  Fixed Janino c.o.expression operations to require parameter names and types. Janino
  was returning guessed parameter names in an undeterministic order.

  Fixed boolean type c.t.Tuple serialization.

  Fixed c.p.GroupBy merging case where grouping field names were not properly resolved.

  Changed c.o.r.RegexParser to emit variable sized Tuples if a fieldDeclaration is not given. Also will emit group
  matches if they are any, otherwise the match is emitted.

  Removed deprecated classes; c.o.t.Texts, c.o.r.Regexes, c.p.EndPipe.

  Removed experimental c.p.EndPipe class.

  Changed c.t.Tap#isUseTapCollector to Tap#isWriteDirect.

  Changed c.t.Tap and c.f.Flow to return c.t.TupleEntryIterator instead of c.t.TupleIterator. This is more consistent
  and more useful.

  Added c.t.TemplateTap to support dynamically writing out c.t.Tuple values to unique directories.

  Changed Cascading to support null values returned from c.t.Tap#source() and subsequently c.t.Scheme#source().
  This allows for Schemes to skip records returned by an internal Hadoop InputFormat without having to implement
  a custom Hadoop InputFormat or instrument a pipe assembly with a c.o.Filter.

0.9.0

  Updated c.o.Debug to allow for printing field names and tuple values in intervals.

  Changed planner to fail if traps are not contained within single Map or Reduce tasks. This prevents the chance of
  multiple tasks writing to the same output location. Hadoop only partially supports appends, so it is not currently
  possible to append subsequent jobs to existing trap files. Naming sections of a pipe assembly allows traps to be
  bound to smaller sections of assemblies.

  c.o.f.Sample and c.o.f.Limit Filters. Sample allows a given percentage of Tuples to pass. Limit only allows the
  specified number of Tuples to pass.

  c.p.Pipe instances now capture line numbers and classnames where they are instantiated so this information
  can be printed out during planner failures.

  Added c.f.FlowSkipStrategy interface to allow for pluggable rules for when to skip executing a c.f.Flow participating
  in a c.c.Cascade. The default implementation is c.f.FlowSkipIfSinkStale, with an optional c.f.FlowSkipIfSinkExists.
  Setting a skip strategy on a Cascade overrides all Flow instance strategies.

  Fixed bug with c.t.Tuple#remove() method not correctly removing values from Tuple.

  Updated c.t.Tap api to support c.t.SinkMode enums. This opens up ability to support appends in the near future.

  Added support for Hadoop 0.19.x. This release skips Hadoop 0.18.x.

  Changed project structure so that XML functions live in their own sub-project. This includes renaming the base
  Cascading tree and jars to 'core'.

  Fixed bug that prevented Fields.UNKNOWN input sources from begin fed into a c.p.CoGroup for joining.

  Changed all operations so that incoming c.t.Tuple and c.t.TupleEntry instances are unmodifiable. An
  UnsupportedOperationException will be thrown on any attempt to modify argument tuples within an operation.
  This enforces the rule argument tuples should not be modified to protect against concurrent modification in
  parallel threads.

  Updated c.o.r.RegexMatcher base class to use j.u.r.Matcher#find() instead of #matches(). This is more consistent
  with default behaviors of popular languages. Matcher is now also initialized in prepare() and reset() in
  the operation to reduce overhead.

  Added new lifecycle methods to c.o.Operation, prepare and cleanup. These methods are called so that an Operation
  instance can initialize and destroy any resources. They may be called more than once before the instance is
  garbage collected.

  Added a new operation called c.o.Buffer. Buffers are similiar to Reduce in MapReduce. They are given an Iterator
  of input arguments and can emit any number of result c.t.Tuple instances. For many problems, this is more
  efficient than using an c.o.Aggregator operation. Only one c.p.Every pipe with a Buffer operation may
  follow a GroupBy or CoGroup.

  Fixed dot file writing so GraphViz can properly load.

  Upgraded jgrapht library, requires JDK 1.6.

  Fixed bug where selecting postions from a c.t.Fields.UNKNOWN declaration would return the first position, not
  the specified position.

  Renamed c.t.Fields.KEYS to c.t.Fields.GROUP to be consistent with the Cascading model.

  Fixed bug where c.t.Tap may inappropriately delete a sink from a task.

  Changed c.o.Aggregator to no longer use a Map for the context. Users can now specify custom types by returning
  either a new instance from start() or recycling an instance passed into start(). This change will break all existing
  implementations of Aggregator. Note, simply setting a new Map<Object,Object> on the call instance in start()
  should be sufficient.

  Changed all c.o.Function, c.o.Filter, c.o.Aggregator, c.o.ValueAssertion, and c.o.GroupAssertions to accept
  a c.f.FlowProcess object on all relevant methods. FlowProcess provides call-backs into the underyling system
  to get configuration properties, fire a "keep alive" ping, or increment a custom counter. This change will
  break all existing implemenations of the above interfaces.

  Added ability to set serialization tokens via the cascading.serialization.tokens property. This compliments the
  c.t.h.SerializationToken annotation.

  Optimized co-grouping operation by using c.t.IndexTuple instead of a nested c.t.Tuple.

  Changed c.t.Tap and c.s.Scheme sink methods to take a c.t.TupleEntry, instead of c.t.Fields and c.t.Tuple
  individually.

  Added the c.t.h.SerializationToken Java Annotation. This allows for an int value to be written during serialization
  instead of a Class name for custom objects nested in c.t.Tuple instances. This feature should dramatically reduce
  the size of Tuples saved in SequenceFiles, and improve the general performance during 'shuffling' between Map and
  Reduce stages.

  Added c.t.h.TupleSerialization, a Hadoop Serialization implementation. Tuple is no longer Hadoop Writable
  and now relies on TupleSerialization for serialization support. Subequently nested objects in c.t.Tuple
  only need to be c.l.Comparable. So they can be serialized properly, a Serialization implementation must be
  registered with Hadoop. Note all primitive types are handled directly by Tuple, but custom types must
  have a Serialization implementation, or must be Hadoop WritableComparable so that the default WritableSerialization
  implementation will write them out.

0.8.3

  Fix for c.p.CoGroup declared fields being generated out of order.

0.8.2

  Added new properties via c.f.FlowConnector.setJarClass and c.f.FlowConnector.setJarPath for
  setting the application jar file.

  Fixed bug where job jar was not being inherited by subsequent MapReduce jobs when the first job was executed
  in local mode.

  Fixed bug where unserializable Operations were being squashed internally. c.f.Flow instances will now
  fail immediately and be marked as 'failed'.

0.8.1

  Fixed bug where c.t.Lfs did not force local mode for current MapReduce step.

  Fixed bug where writing to a c.t.TupleCollector would fail if using a c.s.SequenceFile in some cases.

  Added a few minor improvements to reduce stray object creations, and speedup c.t.Tuple serialization.

0.8.0

  Updated c.o.x.TagSoupParser to accept 'features', use these features to recover past behaviors.

  Updated janino and tagsoup libraries to 2.5.15 and 1.2, respectively. Note that tagsoup, in theory, is not
  backwards compatible by default. See their release notes: http://home.ccil.org/~cowan/XML/tagsoup/#1.2

  Added some forward compatible changes for supporting Hadoop 0.18 at the API level. Currently there are other
  issues preventing some tests from passing on Hadoop 0.18.

  Changed c.f.FlowException to return the parent c.f.Flow name.

  Changed behavior of c.f.MultiMapReducePlanner to use c.t.h.MultiInputFormat to allow single Mappers
  to support many different Hadoop InputFormat types simultaneously. This deprecates the need to normalize
  sources to a map and reduces the number of jobs in a c.f.Flow in some cases.

  Changed behavior of Cascading to allow for multiple paths from the same c.t.Tap source to be co-grouped on
  via c.p.CoGroup. This allows for a kind of self-join where each stream is processed by a different operation
  path within the Mapper.

  Added c.o.f.And, c.o.f.Or, c.o.f.Xor, and c.o.f.Not logic operator c.o.Filter implementations. They should be used
  to compose more complex filters from existing implementations.

  Changed the behavior of c.o.BaseOperation to properly initialize itself if it is a c.o.Filter instance. This
  removes the requirement that Filter implementations must set declaredFields to Fields.ALL, as it makes no
  sense for a Filter to declare fields.

  Added c.f.PlannerException, a subclass of c.f.FlowException, and updated c.f.MultiMapReducePlanner to throw
  it on failures. Functionality of writing DOT files has been moved from FlowException to PlannerException.

  Added c.o.f.FilterNotNull and c.o.f.FilterNull filter classes.

  Changed c.f.MultiMapReducePlanner to fail if it encounters an c.p.Each to c.p.Every chain. In these cases, a
  c.p.Group type must be between them.

  Deleted c.o.Cut class as it was effectively a duplicate of c.o.Identity.

  Changed c.f.MultiMapReducePlanner to fail if a c.p.GroupAssertion is not accompanied by another c.o.Aggregator
  operation. This is required so that the GroupAssertion does not change the passing tuple stream if it is planned out.

  Changed c.f.MultiMapReducePlanner to no longer insert new c.p.Each( ..., new Identity(), ... ) as a place holder.

  Renamed c.p.PipeAssembly to c.p.SubAssembly to better reflect its purpose, which is to encapuslate reusable
  pipe assemblies in the same manner as a sub-process or sub-routine. A temporary c.p.PipeAssembly class has been
  provided for backwards compatibility.

  Fixed bug where c.t.TapCollector would throw an NPE if a custom Tap was not using paths.

  Changed behavior of c.f.Flow where if a c.f.FlowListener throws an exception, the Flow instance receiving the
  exception will stop (by calling Flow.stop()). Listeners will continue to fire as expected and Flow.complete()
  will re-throw the thrown exception (as was the original behavior).

  Added ability to set a Cascading specific temporary directory path for use by intermediate taps created
  within c.f.Flow instances. Use c.t.Hfs.setTemporaryDirectory() to configure.

  Fixed bug where the 'mapred.jar' property was begin stepped on if previously set by the calling application.

  Changed c.t.Tap and c.f.Flow to return c.t.TupleIterator and c.t.TupleCollector instead of c.t.TapIterator and
  c.t.TapCollector, respectively.

  Added c.t.Tap.flowInit( c.f.Flow flow ) to allow a given tap to know what flows it is participating in. It is called
  immediately after the Flow instance is initailized.

  Fixed bug with nested c.p.PipeAssembly instances where some nested assemblies threw an internal error from
  the planner.

  Changed c.o.Debug to accept a prefix text string that will be prefixed to every message.

  Fixed bug where c.f.MultiMapReducePlanner would fail when normalizing inputs to a group where the inputs
  passed through one or more splits.

  Fixed bug where c.g.CoGroup silently stepped on input pipes with the same input name.

0.7.1

  Fixed bug in c.f.MultiMapReducePlanner where a source used on more than one c.p.Group would cause an internal
  error during planning.

  Changed c.f.MultiMapReducePlanner to normalize heterogeneous sinks.

  Changed c.f.MultiMapReducePlanner to keep a splitting c.p.Each on the previous step, instead of being duplicated
  on each branch. If the Each is preceeded by a source c.t.Tap, it will be duplicated across branches to reduce
  the number of step in the Flow.

  Fixed bug in c.f.MultiMapReducePlanner where too many temp tap instances were being inserted while normalizing
  the flow sources.

  Changed c.t.Fields to fail if given duplicate field names.

  Changed behavior if Hadoop FileInputSplit is not used and property "map.input.file" is not set. If there is one
  source, it will returned as the source for the mapper stack, otherwise an exception is thrown. Subsequently joins
  and merges of non-file sources is not supported until a discriminator can be passed to the mapper.

  Fixed bug in c.t.Tuple where NPE was thrown under certain compareTo operations.

  Fixed bug that prevented CoGrouping or Merging on the same source even though it was one or more Groupings away.

0.7.0

  Changes project structure, removed 'examples' sub-project.

  Updated to support Hadoop 0.17.x. This version is not API compatible with any Hadoop version less than 0.17.0.

  Added ability to stop all c.f.Flows executing within a c.c.Cascade instance via the stop() method.

  Changed c.f.FlowConnector to only take a Map of properties. These properties are passed downstream to various
  subsystems. This removes the Hadoop JobConf constructor, but it still can be passed as a property value. Also
  properties will be pushed into a defaul JobConf, bypassing any direct JobConf coupling in applications.

  Changed c.f.Flow to automatically register a shutdown hook killing remote jobs on vm exit.

  Changed c.f.Flow.stop() to immediately stop all running jobs.

  Changed c.o.Operation to an interface and introduced c.o.BaseOperation. This makes creating custom Operation types
  more flexible and intuitive. c.o.Filter, c.o.Function, c.o.Aggregator, and c.o.Assertion now extend c.o.Operation.

  Added c.p.c.OuterJoin, c.p.c.MixedJoin, c.p.c.LeftJoin, and c.p.c.RightJoin c.p.c.CoGrouper classes. They
  compliment the default c.p.c.InnerJoin CoGrouper class.

  Added support for passing an intermediateSchemeClass to the underlying planner to be used as the default c.s.Scheme
  for intermediate c.t.Tap instances internal to a given c.f.Flow.

  Fixed bug where c.p.Group is immediately followed by another c.p.Group (or their sub-classes) and fields could not
  be resolved between them.

  Added support for c.t.Tap instances implementing c.f.FlowListener. If implemented, they will automatically be
  added to the Flow event listeners collection and will receive Flow events.

  Fixed case where multiple source c.t.Tap instances return true for the containsFile method. Now verifies only one
  Tap contains the file, and fails otherwise.

  Changed c.s.TextLine to not set numSinkParts to 1 by default. Now uses the natural number of parts.

  Changed MapReduce planner to force an intermediate file between branches with Hadoop incompatible source Taps
  on joins/merges. If the taps are compatible (have same Scheme), all branches will be processed in same Mapper
  before the c.p.Group.

  Added merge capabilities in c.p.GroupBy. This allows multiple input branches to be grouped as if a single stream.

  Fixed bug in c.t.TapCollector where writing to a Sequence file threw a NPE.

  Added c.f.MapReduceFlow to support custom MapReduce jobs, allowing them to participate in a Cascade job.

0.6.1

  Changed thrown c.f.FlowException instances to include cause message.

  Fixed bug where empty sink or source map was not detected.

0.6.0

  Changed default argument selector for c.p.Every to be Fields.ALL, to be consistent with the default value of c.p.Each.

  Added support for assembly traps. If an exception is thrown from inside an c.o.Operation, the offending Tuple
  can be saved to a file for later processing, allowing the job to complete.

  Added support for stream assertions. STRICT and VALID assertions can be built into a pipe assembly, and optionally
  planned out during runtime. Assertions will throw exceptions if they fail.

  Changed c.o.a.First, Last, Min, and Max to optionally ignore specified values. Useful if you do not wish
  for a 'default' value to be considered first, or last in a set.

  Changed c.o.a.Sum to take a Class for coercion of the result value.

  Changes c.o.Max and Min to use infinity as initial values so zero is bigger than a really small number
  for Max, and zero is smaller than a really big number for Min.

  Changed order of JobConf initialization. c.f.FlowStep now is added to the JobConf last in order to catch
  all lazily configured values.

  Changed compile to include debug info by default.

  Fixed bug in c.t.MultiTap where super scheme was not returned if available.

0.5.0

  Added skipIfSinkExists property to c.f.Flow. Set to true if the c.c.Cascade should skip the Flow instance even
  if the sink is stale and not set to be deleted on initialization.

  Fixed bug in c.t.h.HttpFileSystem that URL escaped the ? prefixing the query string.

  Fixed bug where a join with duplicate taps was not recognized during job planning. Now an appropriate error
  message is displayed, instead of jobs completing with only one instance of the resource stream.

  Fixed c.t.h.HttpFileSystem to remember authority information in the url and prefix it when missing.

  Changed c.s.TextLine to accept either on or two source fields. If one, only the 'line' value
  is sourced from the value, discarding the 'offset' value.

  Added c.o.r.RegexSplitGenerator to support splitting single tuple values into multiple tuples based on a regex
  delimiter. Includes new tests.

  Added c.s.CascadeStats and c.s.FlowStats to provide access to current state and statistics of particular
  Cascade, Flow, or the child Flows of a Cascade.

  Added ability to sort grouping values with sort argument on c.p.GroupBy. Sorts can be reversed.

  Added c.o.e.ExpressionFilter, the c.o.Filter analog to c.o.e.ExpressionFunction.

0.4.1

  Fixed path normalization regex in c.u.Util where it munged any path starting with file:///.

0.4.0

  Changed c.p.GroupBy default grouping fields to c.t.Fields.ALL from Fields.FIRST. This change provides a simple
  way to sort a tuple stream based on the order of the tuple fields.

  Changed c.f.FlowConnector to create c.f.Flow instances that will bypass the reducer if no c.p.Group is participating
  in the assembly. Previoiusly Group instances were inserted if missing. This allows a chain of c.p.Every instances
  to be used to process/filter a tuple stream without the invoking the reducer needlessly (if a sort isn't required).
  This change also supports bypassing the default Hadoop OutputCollector in the mapper via the sink c.t.Tap instance.

  Changed c.f.FlowStep behavior to run in 'local' mode if either the sink or source tap is a c.t.Lfs instance. This
  allows for c.f.Flow instances to run mixed if configured to execute on a particular cluster by default. This behavior
  supports complex import/export processes against the HDFS or other supported remote filesystem.

  Changed behavior of c.t.Dfs to force use of HDFS. Previously Dfs would default to the local FileSystem
  if the job was run in 'local'mode. Now a Dfs instance will cause failures if it cannot connect to a HDFS cluster.
  Using c.t.Hfs will provide previous Dfs behavior. Hfs will use the 'default' filesystem if a scheme is not present
  in the 'stringPath' (i.e. hdfs://host:port/some/path).

  Added c.stats package to allow for collecting statics of Cascades, Flows, and FlowSteps.

  Updated c.f.Flow and c.c.Cascade log messages to be easier to follow when executing many flow instances
  simultaneously.

  Added compression flag to c.s.TextLine. Can now toggle compression (Hadoop style compression) per Tap instance.
  This prevents clusters with compression enabled by default to export text files with a .deflate extension.

  Added support for bypassing Hadoop OutputCollector via Tap.setUseTapCollector() method. Setting to true will force
  Cascading to use the c.t.TapCollector instead. This bypasses bugs in Hadoop with custom FileSystem types. This will
  always be true for http(s) and s3tp filesystems when using a c.t.Hfs Tap type (atleast until HADOOP-3021 is resolved).

  Added c.t.TupleCollector, complementing c.t.TupleIterator, for directly writing Tuple instances out via a c.t.Tap
  instance.

  Added c.f.FlowListener so that c.f.Flow instances can fire events on starting, completed, and throwable.

  Changed c.t.h.S3HttpFileSystem so it can now create files remotely.

  Renamed cascading.spill.threshold to cascading.cogroup.spill.threshold, so there is less a chance of collision.

  Made numerous optimizations to improve overall performance. Namely split and merge of key/value tuples to remove
  redundancy in the stream between the mapper and reducer.

  Changed c.p.Operators to push c.o.Operation results directly through to next operation without intermediate
  collection. This should improve pipelining of large result streams and lower runtime memory footprint.

  Changed c.c.Cascade so it now runs Flows in parallel if Hadoop is clustered, and there are no dependencies between the
  Flows.

  Moved c.Cascade and related classed to c.cascade package. Wanted to preempt any future ugliness.

  Added support in c.t.h.S3HttpFileSystem for these properties: fs.s3tp.awsAccessKeyId and fs.s3tp.awsSecretAccessKey

0.3.0

  Added ability to push Log4j logger properties to mapper/reducer via JobConf.
  Use jobConf.set("log4j.logger","logger1=LEVEL,logger2=LEVEL")

  Added missing equals() and hashCode() in c.t.MultiTap.

  Added c.t.h.ZipInputFormat (and ZipSplit) to support zip files. c.s.TextLine supports transparent
  reading of zip files if the filename ends with .zip, but cannot write to them. This code is
  loosely based on HADOOP-1824. If the underlying filesystem is hdfs or file, splits will be created
  for each ZipEntry. Otherwise ZipEntries are iterated over to be more stream friendly. Progress status is
  supported.

  Added http, https, and s3tp read-only file systems to Hadoop. Use these URLs, respectively:
  http://, https://, and s3tp://AWS_ACCESS_KEY_ID:AWS_SECRET_ACCESS_KEY@bucket-name/key

  Added c.o.t.DateFormatter supporting text formatting of time stamps created by c.o.t.DateParser.

  Fixed bug where in complex assemblies, some Scopes were not resolved.

  Fixed bug where tap instances were not being inserted before some CoGroup joins if there was a previous Group in the
  assembly.

  Upgraded JGraphT to 0.7.3

  Changed c.t.SpillableTupleList allows for iteration across entries.

  Changed c.f.FlowException to optionally allow for printing of underlying pipe graph for debugging.

  Added c.o.t.FieldFormatter function to format Tuples into complex strings using j.u.Formatter formatting.

  Added c.o.a.Last aggregator to find the last value encountered in a group.

  Changed c.o.a.Max and c.o.a.Min to maintain original value type. Will return null if no values are encountered.

  Changed c.o.a.First to use Fields.ARG by default. Removed Fields constructor.

  Added c.t.Fields.join(Fields...) method to allow for joining multiple Fields instances into a new instance.

  Can retrieve Tuple values by field name through the TupleEntry class via the get(String) method.

  Added c.t.TupleCollector interface to simplify the operation interfaces.

  Added a Debug filter that will print to either stderr or stdout. Useful for debugging stream transformations.

  Added CascadingTestCase base test class

  Added Insert Function that allows for literal values to be inserted into the Tuple stream.

0.2.0

  CoGroup will now spill to disk on extremely large co-groupings. Configurable via "cascading.spill.threshold".
  Defaults to 10k elements.

  java.util.Properties instances can be used to set defauls for FlowConnectors.

  Fix for InnerJoin, the default join for CoGroup.

  Introduced MultiTap to support concatenation of files into a pipe assembly.

  RegexParser now fails on a failed match. Prevents it being used or behaving as a filter.

  Fixed bug with PipeAssembly instances not properly being assimiliated into the pipeGraph.

  Fixed assertion error thrown by JGraphT.

  Renamed Tap method deleteOnInit to deleteOnSinkInit.


0.1.0

  First release.<|MERGE_RESOLUTION|>--- conflicted
+++ resolved
@@ -1,6 +1,5 @@
 Cascading Change Log
 
-<<<<<<< HEAD
 unreleased (wip 1.1)
 
   Added j.b.ConstructorProperties annotation to relevant class constructors.
@@ -92,8 +91,6 @@
   operation results will replace values in fields with the same names. That is, inline values can be replaced in a
   single c.p.Each or c.p.Every. It is especially useful when used with Fields.ARGS as the operation field declaration.
 
-unreleased (wip-1.0.18)
-=======
 1.0.18
 
   Changed c.t.Tuple#print to not quote null elements to distinguish between 'null' Strings and null values.
@@ -101,7 +98,6 @@
   Changed planner exception messages to quote head and tail names.
 
   Changed log messages to info when hdfs client finalizer hook cannot be found.
->>>>>>> 9046673b
 
   Fix for NPE in c.t.h.MultiInputFormat during certain testing scenarios. Also changed proportioning to honor
   suggested numSplits value.
