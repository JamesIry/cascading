--- conflicted
+++ resolved
@@ -1,13 +1,12 @@
 Cascading Change Log
 
-<<<<<<< HEAD
 1.2-WIP
 
   Added c.t.Comparison and c.t.StreamComparator interfaces which allow for custom types to be
   lazily deserialized during sort comparisons.
 
   Added support for lazy deserialization during c.t.Tuple comparisons while shuffle sorting.
-=======
+
 1.1.1
 
   Fixed bug where some unsafe operations followed by named c.p.Pipe instances were not considered during planning.
@@ -15,7 +14,6 @@
   Removed imports for SLF4J and replaced with Apache LOG4j in c.s.TextDelimited.
 
   Fixed bug where c.t.Fields.SWAP did not properly resolve when following a c.p.Every pipe.
->>>>>>> 3d688450
 
 1.1.0
 
