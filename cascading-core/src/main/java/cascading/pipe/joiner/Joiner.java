/*
 * Copyright (c) 2007-2013 Concurrent, Inc. All Rights Reserved.
 *
 * Project and contact information: http://www.cascading.org/
 *
 * This file is part of the Cascading project.
 *
 * Licensed under the Apache License, Version 2.0 (the "License");
 * you may not use this file except in compliance with the License.
 * You may obtain a copy of the License at
 *
 *     http://www.apache.org/licenses/LICENSE-2.0
 *
 * Unless required by applicable law or agreed to in writing, software
 * distributed under the License is distributed on an "AS IS" BASIS,
 * WITHOUT WARRANTIES OR CONDITIONS OF ANY KIND, either express or implied.
 * See the License for the specific language governing permissions and
 * limitations under the License.
 */

package cascading.pipe.joiner;

import java.io.Serializable;
import java.util.Iterator;

import cascading.tuple.Tuple;

<<<<<<< HEAD
/** Interface Joiner allows for custom join strategies against a {@link JoinerClosure}. */
=======
/**
 * Interface Joiner allows for custom join strategies against a {@link cascading.pipe.CoGroup}.
 * <p/>
 * Joins perform based on the equality of the join keys. In the case of null values, Java treats two
 * null values as equivalent. SQL does not treat null values as equal. To produce SQL like results in a given
 * join, a new {@link java.util.Comparator} will need to be used on the joined values to prevent null from
 * equaling null. As a convenience, see the {@link cascading.util.NullNotEquivalentComparator} class.
 */
>>>>>>> 0134ed02
public interface Joiner extends Serializable
  {
  /**
   * Returns an iterator that joins the given CoGroupClosure co-groups.
   *
   * @param closure of type GroupClosure
   * @return an iterator
   */
  Iterator<Tuple> getIterator( JoinerClosure closure );

  /**
   * Returns the number of joins this instance can handle. A value of -1 denotes there is no limit.
   *
   * @return an int
   */
  int numJoins();
  }<|MERGE_RESOLUTION|>--- conflicted
+++ resolved
@@ -25,9 +25,6 @@
 
 import cascading.tuple.Tuple;
 
-<<<<<<< HEAD
-/** Interface Joiner allows for custom join strategies against a {@link JoinerClosure}. */
-=======
 /**
  * Interface Joiner allows for custom join strategies against a {@link cascading.pipe.CoGroup}.
  * <p/>
@@ -36,7 +33,6 @@
  * join, a new {@link java.util.Comparator} will need to be used on the joined values to prevent null from
  * equaling null. As a convenience, see the {@link cascading.util.NullNotEquivalentComparator} class.
  */
->>>>>>> 0134ed02
 public interface Joiner extends Serializable
   {
   /**
