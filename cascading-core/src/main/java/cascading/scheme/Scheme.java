/*
 * Copyright (c) 2007-2014 Concurrent, Inc. All Rights Reserved.
 *
 * Project and contact information: http://www.cascading.org/
 *
 * This file is part of the Cascading project.
 *
 * Licensed under the Apache License, Version 2.0 (the "License");
 * you may not use this file except in compliance with the License.
 * You may obtain a copy of the License at
 *
 *     http://www.apache.org/licenses/LICENSE-2.0
 *
 * Unless required by applicable law or agreed to in writing, software
 * distributed under the License is distributed on an "AS IS" BASIS,
 * WITHOUT WARRANTIES OR CONDITIONS OF ANY KIND, either express or implied.
 * See the License for the specific language governing permissions and
 * limitations under the License.
 */

package cascading.scheme;

import java.io.IOException;
import java.io.Serializable;

import cascading.flow.FlowProcess;
import cascading.tap.Tap;
import cascading.tuple.Fields;
import cascading.tuple.Tuple;
import cascading.util.Util;

/**
 * A Scheme defines what is stored in a {@link Tap} instance by declaring the {@link Tuple}
 * field names, and alternately parsing or rendering the incoming or outgoing {@link Tuple}
 * stream, respectively.
 * <p/>
 * A Scheme defines the type of resource data will be sourced from or sinked to.
 * <p/>
 * The default sourceFields are {@link Fields#UNKNOWN} and the default sinkFields are {@link Fields#ALL}.
 * <p/>
 * Any given sourceFields only label the values in the {@link Tuple}s as they are sourced.
 * It does not necessarily filter the output since a given implementation may choose to
 * collapse values and ignore keys depending on the format.
 * <p/>
 * If the sinkFields are {@link Fields#ALL}, the Cascading planner will attempt to resolve the actual field names
 * and make them available via the {@link cascading.scheme.SinkCall#getOutgoingEntry()} method. Sometimes this may
 * not be possible (in the case the {@link Tap#openForWrite(cascading.flow.FlowProcess)} method is called from user
 * code directly (without planner intervention).
 * <p/>
 * If the sinkFields are a valid selector, the {@link #sink(cascading.flow.FlowProcess, SinkCall)} method will
 * only see the fields expected.
 * <p/>
 * Setting the {@code numSinkParts} value to 1 (one) attempts to ensure the output resource has only one part.
 * In the case of MapReduce, this is only a suggestion for the Map side, on the Reduce side it does this by
 * setting the number of reducers to the given value. This may affect performance, so be cautioned.
 * </p>
 * Note that setting numSinkParts does not force the planner to insert a final Reduce operation in the job, so
 * numSinkParts may be ignored entirely if the final job is Map only. To force the Flow to have a final Reduce,
 * add a {@link cascading.pipe.GroupBy} to the assembly before sinking.
 */
public abstract class Scheme<Config, Input, Output, SourceContext, SinkContext> implements Serializable
  {
  /** Field sinkFields */
  Fields sinkFields = Fields.ALL;
  /** Field sourceFields */
  Fields sourceFields = Fields.UNKNOWN;
  /** Field numSinkParts */
  int numSinkParts;
  /** Field trace */
<<<<<<< HEAD
  private String trace = Util.captureDebugTrace( getClass() );
=======
  private String trace = Util.captureDebugTrace( getClass() ); // see Util.setTrace() to override
>>>>>>> f10ca81c

  /** Constructor Scheme creates a new Scheme instance. */
  protected Scheme()
    {
    }

  /**
   * Constructor Scheme creates a new Scheme instance.
   *
   * @param sourceFields of type Fields
   */
  protected Scheme( Fields sourceFields )
    {
    setSourceFields( sourceFields );
    }

  /**
   * Constructor Scheme creates a new Scheme instance.
   *
   * @param sourceFields of type Fields
   * @param numSinkParts of type int
   */
  protected Scheme( Fields sourceFields, int numSinkParts )
    {
    setSourceFields( sourceFields );
    this.numSinkParts = numSinkParts;
    }

  /**
   * Constructor Scheme creates a new Scheme instance.
   *
   * @param sourceFields of type Fields
   * @param sinkFields   of type Fields
   */
  protected Scheme( Fields sourceFields, Fields sinkFields )
    {
    setSourceFields( sourceFields );
    setSinkFields( sinkFields );
    }

  /**
   * Constructor Scheme creates a new Scheme instance.
   *
   * @param sourceFields of type Fields
   * @param sinkFields   of type Fields
   * @param numSinkParts of type int
   */
  protected Scheme( Fields sourceFields, Fields sinkFields, int numSinkParts )
    {
    setSourceFields( sourceFields );
    setSinkFields( sinkFields );
    this.numSinkParts = numSinkParts;
    }

  /**
   * Method getSinkFields returns the sinkFields of this Scheme object.
   *
   * @return the sinkFields (type Fields) of this Scheme object.
   */
  public Fields getSinkFields()
    {
    return sinkFields;
    }

  /**
   * Method setSinkFields sets the sinkFields of this Scheme object.
   *
   * @param sinkFields the sinkFields of this Scheme object.
   */
  public void setSinkFields( Fields sinkFields )
    {
    if( sinkFields.isUnknown() )
      this.sinkFields = Fields.ALL;
    else
      this.sinkFields = sinkFields;
    }

  /**
   * Method getSourceFields returns the sourceFields of this Scheme object.
   *
   * @return the sourceFields (type Fields) of this Scheme object.
   */
  public Fields getSourceFields()
    {
    return sourceFields;
    }

  /**
   * Method setSourceFields sets the sourceFields of this Scheme object.
   *
   * @param sourceFields the sourceFields of this Scheme object.
   */
  public void setSourceFields( Fields sourceFields )
    {
    if( sourceFields.isAll() )
      this.sourceFields = Fields.UNKNOWN;
    else
      this.sourceFields = sourceFields;
    }

  /**
   * Method getNumSinkParts returns the numSinkParts of this Scheme object.
   *
   * @return the numSinkParts (type int) of this Scheme object.
   */
  public int getNumSinkParts()
    {
    return numSinkParts;
    }

  /**
   * Method setNumSinkParts sets the numSinkParts of this Scheme object.
   *
   * @param numSinkParts the numSinkParts of this Scheme object.
   */
  public void setNumSinkParts( int numSinkParts )
    {
    this.numSinkParts = numSinkParts;
    }

  /**
   * Method getTrace returns a String that pinpoint where this instance was created for debugging.
   *
   * @return String
   */
  public String getTrace()
    {
    return trace;
    }

  /**
   * Method isSymmetrical returns {@code true} if the sink fields equal the source fields. That is, this
   * scheme sources the same fields as it sinks.
   *
   * @return the symmetrical (type boolean) of this Scheme object.
   */
  public boolean isSymmetrical()
    {
    return getSourceFields().equals( Fields.UNKNOWN ) && getSinkFields().equals( Fields.ALL ) || getSinkFields().equals( getSourceFields() );
    }

  /**
   * Method isSource returns true if this Scheme instance can be used as a source.
   *
   * @return boolean
   */
  public boolean isSource()
    {
    return true;
    }

  /**
   * Method isSink returns true if this Scheme instance can be used as a sink.
   *
   * @return boolean
   */
  public boolean isSink()
    {
    return true;
    }

  /**
   * Method retrieveSourceFields notifies a Scheme when it is appropriate to dynamically
   * update the fields it sources. By default the current declared fields are returned.
   * <p/>
   * The {@code FlowProcess} presents all known properties resolved by the current planner.
   * <p/>
   * The {@code tap} instance is the parent {@link Tap} for this Scheme instance.
   *
   * @param flowProcess of type FlowProcess
   * @param tap         of type Tap
   * @return Fields
   */
  public Fields retrieveSourceFields( FlowProcess<Config> flowProcess, Tap tap )
    {
    return getSourceFields();
    }

  /**
   * Method presentSourceFields is called after the planner is invoked and all fields are resolved. This
   * method presents to the Scheme the actual source fields after any planner intervention.
   * <p/>
   * This method is called after {@link #retrieveSourceFields(cascading.flow.FlowProcess, cascading.tap.Tap)}.
   *
   * @param flowProcess of type FlowProcess
   * @param tap         of type Tap
   * @param fields      of type Fields
   */
  public void presentSourceFields( FlowProcess<Config> flowProcess, Tap tap, Fields fields )
    {
    presentSourceFieldsInternal( fields );
    }

  protected void presentSourceFieldsInternal( Fields fields )
    {
    if( getSourceFields().equals( Fields.UNKNOWN ) )
      setSourceFields( fields );
    }

  /**
   * Method retrieveSinkFields notifies a Scheme when it is appropriate to dynamically
   * update the fields it sources. By default the current declared fields are returned.
   * <p/>
   * The {@code FlowProcess} presents all known properties resolved by the current planner.
   * <p/>
   * The {@code tap} instance is the parent {@link Tap} for this Scheme instance.
   *
   * @param flowProcess of type FlowProcess
   * @param tap         of type Tap
   * @return Fields
   */
  public Fields retrieveSinkFields( FlowProcess<Config> flowProcess, Tap tap )
    {
    return getSinkFields();
    }

  /**
   * Method presentSinkFields is called after the planner is invoked and all fields are resolved. This
   * method presents to the Scheme the actual source fields after any planner intervention.
   * <p/>
   * This method is called after {@link #retrieveSinkFields(cascading.flow.FlowProcess, cascading.tap.Tap)}.
   *
   * @param flowProcess of type FlowProcess
   * @param tap         of type Tap
   * @param fields      of type Fields
   */
  public void presentSinkFields( FlowProcess<Config> flowProcess, Tap tap, Fields fields )
    {
    presentSinkFieldsInternal( fields );
    }

  protected void presentSinkFieldsInternal( Fields fields )
    {
    if( getSinkFields().equals( Fields.ALL ) )
      setSinkFields( fields );
    }

  /**
   * Method sourceInit initializes this instance as a source.
   * <p/>
   * This method is executed client side as a means to provide necessary configuration parameters
   * used by the underlying platform.
   * <p/>
   * It is not intended to initialize resources that would be necessary during the execution of this
   * class, like a "formatter" or "parser".
   * <p/>
   * See {@link #sourcePrepare(cascading.flow.FlowProcess, SourceCall)} if resources much be initialized
   * before use. And {@link #sourceCleanup(cascading.flow.FlowProcess, SourceCall)} if resources must be
   * destroyed after use.
   *
   * @param flowProcess of type FlowProcess
   * @param tap         of type Tap
   * @param conf        of type Config
   */
  public abstract void sourceConfInit( FlowProcess<Config> flowProcess, Tap<Config, Input, Output> tap, Config conf );

  /**
   * Method sinkInit initializes this instance as a sink.
   * <p/>
   * This method is executed client side as a means to provide necessary configuration parameters
   * used by the underlying platform.
   * <p/>
   * It is not intended to initialize resources that would be necessary during the execution of this
   * class, like a "formatter" or "parser".
   * <p/>
   * See {@link #sinkPrepare(cascading.flow.FlowProcess, SinkCall)} if resources much be initialized
   * before use. And {@link #sinkCleanup(cascading.flow.FlowProcess, SinkCall)} if resources must be
   * destroyed after use.
   *
   * @param flowProcess of type FlowProcess
   * @param tap         of type Tap
   * @param conf        of type Config
   */
  public abstract void sinkConfInit( FlowProcess<Config> flowProcess, Tap<Config, Input, Output> tap, Config conf );

  /**
   * Method sourcePrepare is used to initialize resources needed during each call of
   * {@link #source(cascading.flow.FlowProcess, SourceCall)}.
   * <p/>
   * Be sure to place any initialized objects in the {@code SourceContext} so each instance
   * will remain threadsafe.
   *
   * @param flowProcess of type FlowProcess
   * @param sourceCall  of type SourceCall<SourceContext, Input>
   */
  public void sourcePrepare( FlowProcess<Config> flowProcess, SourceCall<SourceContext, Input> sourceCall ) throws IOException
    {
    }

  /**
   * Method source will read a new "record" or value from {@link cascading.scheme.SourceCall#getInput()} and populate
   * the available {@link Tuple} via {@link cascading.scheme.SourceCall#getIncomingEntry()} and return {@code true}
   * on success or {@code false} if no more values available.
   * <p/>
   * It's ok to set a new Tuple instance on the {@code incomingEntry} {@link cascading.tuple.TupleEntry}, or
   * to simply re-use the existing instance.
   * <p/>
   * Note this is only time it is safe to modify a Tuple instance handed over via a method call.
   * <p/>
   * This method may optionally throw a {@link cascading.tap.TapException} if it cannot process a particular
   * instance of data. If the payload Tuple is set on the TapException, that Tuple will be written to
   * any applicable failure trap Tap.
   *
   * @param flowProcess of type FlowProcess
   * @param sourceCall  of SourceCall
   * @return returns {@code true} when a Tuple was successfully read
   */
  public abstract boolean source( FlowProcess<Config> flowProcess, SourceCall<SourceContext, Input> sourceCall ) throws IOException;

  /**
   * Method sourceCleanup is used to destroy resources created by
   * {@link #sourcePrepare(cascading.flow.FlowProcess, SourceCall)}.
   *
   * @param flowProcess of Process
   * @param sourceCall  of type SourceCall<SourceContext, Input>
   */
  public void sourceCleanup( FlowProcess<Config> flowProcess, SourceCall<SourceContext, Input> sourceCall ) throws IOException
    {
    }

  /**
   * Method sinkPrepare is used to initialize resources needed during each call of
   * {@link #sink(cascading.flow.FlowProcess, SinkCall)}.
   * <p/>
   * Be sure to place any initialized objects in the {@code SinkContext} so each instance
   * will remain threadsafe.
   *
   * @param flowProcess of type FlowProcess
   * @param sinkCall    of type SinkCall<SinkContext, Output>
   */
  public void sinkPrepare( FlowProcess<Config> flowProcess, SinkCall<SinkContext, Output> sinkCall ) throws IOException
    {
    }

  /**
   * Method sink writes out the given {@link Tuple} found on {@link cascading.scheme.SinkCall#getOutgoingEntry()} to
   * the {@link cascading.scheme.SinkCall#getOutput()}.
   * <p/>
   * This method may optionally throw a {@link cascading.tap.TapException} if it cannot process a particular
   * instance of data. If the payload Tuple is set on the TapException, that Tuple will be written to
   * any applicable failure trap Tap. If not set, the incoming Tuple will be written instead.
   *
   * @param flowProcess of Process
   * @param sinkCall    of SinkCall
   */
  public abstract void sink( FlowProcess<Config> flowProcess, SinkCall<SinkContext, Output> sinkCall ) throws IOException;

  /**
   * Method sinkCleanup is used to destroy resources created by
   * {@link #sinkPrepare(cascading.flow.FlowProcess, SinkCall)}.
   *
   * @param flowProcess of type FlowProcess
   * @param sinkCall    of type SinkCall<SinkContext, Output>
   */
  public void sinkCleanup( FlowProcess<Config> flowProcess, SinkCall<SinkContext, Output> sinkCall ) throws IOException
    {
    }

  @Override
  public boolean equals( Object object )
    {
    if( this == object )
      return true;
    if( object == null || getClass() != object.getClass() )
      return false;

    Scheme scheme = (Scheme) object;

    if( numSinkParts != scheme.numSinkParts )
      return false;
    if( sinkFields != null ? !sinkFields.equals( scheme.sinkFields ) : scheme.sinkFields != null )
      return false;
    if( sourceFields != null ? !sourceFields.equals( scheme.sourceFields ) : scheme.sourceFields != null )
      return false;

    return true;
    }

  @Override
  public String toString()
    {
    if( getSinkFields().equals( getSourceFields() ) )
      return getClass().getSimpleName() + "[" + getSourceFields().print() + "]";
    else
      return getClass().getSimpleName() + "[" + getSourceFields().print() + "->" + getSinkFields().print() + "]";
    }

  public int hashCode()
    {
    int result;
    result = sinkFields != null ? sinkFields.hashCode() : 0;
    result = 31 * result + ( sourceFields != null ? sourceFields.hashCode() : 0 );
    result = 31 * result + numSinkParts;
    return result;
    }
  }<|MERGE_RESOLUTION|>--- conflicted
+++ resolved
@@ -67,11 +67,7 @@
   /** Field numSinkParts */
   int numSinkParts;
   /** Field trace */
-<<<<<<< HEAD
-  private String trace = Util.captureDebugTrace( getClass() );
-=======
   private String trace = Util.captureDebugTrace( getClass() ); // see Util.setTrace() to override
->>>>>>> f10ca81c
 
   /** Constructor Scheme creates a new Scheme instance. */
   protected Scheme()
